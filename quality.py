--- conflicted
+++ resolved
@@ -1,10 +1,7 @@
-<<<<<<< HEAD
-=======
 #!/usr/bin/env python
 # -*- coding: UTF-8 -*-
 
 from constraints.dynamic_range import dyn_constraint_satis
->>>>>>> ec934ad2
 from smst.utils.math import to_db_magnitudes, from_db_magnitudes
 from smst.models import stft
 import numpy as np
@@ -15,10 +12,6 @@
 import sys
 
 #TODO: *Remove wows, clippings, clicks and pops
-<<<<<<< HEAD
-
-#you should comment what you've already processed (avoid over-processing)   
-=======
 
 #you should comment what you've already processed (avoid over-processing) 
 
@@ -82,74 +75,52 @@
         hold_time += selection/44100
     hissless = amp * output / output.max() #amplify to normal level                                                 
     return np.float32(hissless) 
->>>>>>> ec934ad2
 
-at = lambda samples: np.exp(LogAttackTime()(samples)) #calculate attack time
+#optimizers and biquad_filter taken from Linear Audio Lib
+def z_from_f(f,fs):
+    out = []
+    for x in f:
+        if x == np.inf:
+            out.append(-1.) 
+        else:
+            out.append(((fs/np.pi)-x)/((fs/np.pi)+x))
+    return out
 
-rel = lambda at: at * 10 #calculate release time
+def Fz_at_f(Poles,Zeros,f,fs,norm = 0):
+    omega = 2*np.pi*f/fs
+    ans = 1.
+    for z in Zeros:
+        ans = ans*(np.exp(omega*1j)-z_from_f([z],fs))
+    for p in Poles:
+        ans = ans/(np.exp(omega*1j)-z_from_f([p],fs))
+    if norm:
+        ans = ans/max(abs(ans))
+    return ans
 
-to_coef = lambda at, sr: np.exp((np.log(9)*-1) / (sr * at)) #convert attack and release time to coefficients
+def z_coeff(Poles,Zeros,fs,g,fg,fo = 'none'):
+    if fg == np.inf:
+        fg = fs/2
+    if fo == 'none':
+        beta = 1.0
+    else:
+        beta = f_warp(fo,fs)/fo
+    a = np.poly(z_from_f(beta*np.array(Poles),fs))
+    b = np.poly(z_from_f(beta*np.array(Zeros),fs))
+    gain = 10.**(g/20.)/abs(Fz_at_f(beta*np.array(Poles),beta*np.array(Zeros),fg,fs))
+    
+    return (a,b*gain)
 
-def dyn_constraint_satis(audio, variables, gain):
-    assert ((type(variables) is list) and len(variables) == 2)
-    audio[variables[0] < variables[1]] = gain  #noise gating: anything below a threshold is silenced     
-    audio[variables[0] > variables[1]] = 1
-    return audio
+def biquad_filter(xin,z_coeff):
+    a = z_coeff[0]
+    b = z_coeff[1]
+    xout = np.zeros(len(xin))
+    xout[0] = b[0]*xin[0]
+    xout[1] = b[0]*xin[1] + b[1]*xin[0] - a[1]*xout[0]
+    
+    for j in range(2,len(xin)):
+        xout[j] = b[0]*xin[j]+b[1]*xin[j-1]+b[2]*xin[j-2]-a[1]*xout[j-1]-a[2]*xout[j-2]
 
-#hiss removal (a noise reduction algorithm working on signal samples to reduce its hissings)
-
-def hiss_removal(audio):
-    pend = len(audio)-(2048+255)     
-    noise_fft = FFT(size = 2048)(Windowing(size = 1023, type = 'hann')(audio[:2048]))
-    noise_power = np.log10(np.abs(noise_fft + 2 ** -16))
-    noise_floor = np.exp(2.0 * noise_power.mean())                                                     
-    energy = lambda mag: np.sum((10 ** (mag / 20)) ** 2)  
-    dyn = lambda mag: np.sum((10 ** (mag / 20)) ** 2)                                     
-    mn = Spectrum(size = 2048)(audio[:2048])
-    e_n = energy(mn)   
-    pin = 0                
-    output = np.zeros(len(audio))
-    hold_time = 0
-    ca = 0
-    cr = 0
-    while pin < pend:
-        selection = pin+2048
-        frame = audio[pin:selection]                      
-        ft = FFT(size = 2048)(Windowing(size = 1023, type = 'hann')(frame))              
-        m = Spectrum(size = 2048)(frame)
-        e_m = energy(m)
-        SNR = 10 * np.log10(e_m / e_n)
-        power_spectral_density = np.abs(ft) ** 2
-        env = Envelope()(audio[pin:selection])
-        attack_time = at(env)
-        rel_time = rel(attack_time)
-        rel_coef = to_coef(rel_time, 44100)
-        at_coef = to_coef(attack_time, 44100)
-        ca += attack_time
-        cr += rel_time 
-        if SNR > 0:                
-            pass                                
-        else:                    
-            if np.any(power_spectral_density < noise_floor):                                    
-                gc = dyn_constraint_satis(ft, [power_spectral_density, noise_floor], 0.12589254117941673) 
-                if ca > hold_time:
-                    gc = np.complex64([at_coef * gc[i- 1] + (1 - at_coef) * x if x > gc[i- 1] else x for i,x in enumerate(gc)])
-                if ca <= hold_time:
-                    gc = np.complex64([gc[i- 1] for i,x in enumerate(gc)])
-                if cr > hold_time:
-                    gc = np.complex64([at_coef * gc[i- 1] + (1 - at_coef) * x if x <= gc[i- 1] else x for i,x in enumerate(gc)])
-                if cr <= hold_time:
-                    gc = np.complex64([gc[i- 1] for i,x in enumerate(gc)])
-                print ("Reducing noise floor, this is taking some time")
-                ft = ft * gc
-            else:
-                pass                 
-        output[pin:selection] += Windowing(type = 'hann', size = 1023)(IFFT(size = 2048)(ft))                                               
-        pin += 255
-        hold_time += selection/44100
-    amp = audio.max()
-    hissless = amp * output / output.max() #amplify to normal level                                                 
-    return np.float32(hissless) 
+    return xout
 
 
 Usage = "./quality.py [DATA_PATH]"
@@ -176,14 +147,9 @@
 		    print( "Rewriting without crosstalk in %s"%f )
 		    hrtf = AudioLoader(filename = 'H0e030a.wav')() #load the hrtf wav file
 		    hrtf = hrtf[0]
-<<<<<<< HEAD
-		    h_sig_L = filtfilt(hrtf[:,0], 1., audio) 
-		    h_sig_R = filtfilt(hrtf[:,1], 1., audio)
-=======
 		    h_sig_L = filtfilt(hrtf[:,0], 1., hissless) 
 		    h_sig_R = filtfilt(hrtf[:,1], 1., hissless)
 		    del hissless
->>>>>>> ec934ad2
 		    result = np.float32([h_sig_L, h_sig_R]).T
 		    neg_angle = np.float32([h_sig_R, h_sig_L]).T
 		    panned = result + neg_angle
@@ -191,10 +157,7 @@
 		    normalized = np.true_divide(panned,maximum_normalizing) 
 		    os.remove(subdir+'/'+f)
 		    AudioWriter(filename = subdir+'/'+os.path.splitext(f)[0]+'.mp3', format = 'mp3')(normalized) #write a tmp file
-<<<<<<< HEAD
-=======
 		    del normalized
->>>>>>> ec934ad2
 		    audio = MonoLoader(filename = subdir+'/'+os.path.splitext(f)[0]+'.mp3')() #load it
 		    os.remove(subdir+'/'+os.path.splitext(f)[0]+'.mp3') #we've loaded the audio data, so now the tmp file can be deleted
 		    print( "Rewriting without aliasing in %s"%f )
@@ -212,25 +175,16 @@
 		    del maximum_normalizing
 		    print( "Rewriting with Hum removal applied in %s"%f )
                     without_hum = BandReject(bandwidth = 16, cutoffFrequency=50)(np.float32(normalized_riaa)) #remove undesired 50 hz hum 
-<<<<<<< HEAD
-		    print( "Rewriting with subsonic rumble removal applied in %s"%f )
-                    without_rumble = HighPass(cutoffFrequency=20)(np.float32(without_hum)) #remove subsonic rumble 
-=======
 		    del normalized_riaa
 		    print( "Rewriting with subsonic rumble removal applied in %s"%f )
                     without_rumble = HighPass(cutoffFrequency=20)(np.float32(without_hum)) #remove subsonic rumble
 		    del without_hum
->>>>>>> ec934ad2
 		    db_mag = to_db_magnitudes(without_rumble) #calculate silence if present in audio signal
 		    print( "Rewriting without silence in %s"%f )
 		    silence_threshold = -130 #complete silence
 		    loud_audio = np.delete(without_rumble, np.where(db_mag <  silence_threshold))#remove it
-<<<<<<< HEAD
-		    MonoWriter(filename = subdir+'/'+os.path.splitext(f)[0]+'.mp3', format = 'mp3')(loud_audio)                         
-=======
 		    MonoWriter(filename = subdir+'/'+os.path.splitext(f)[0]+'.ogg', format = 'ogg')(loud_audio) 
 		    del without_rumble                        
->>>>>>> ec934ad2
 
     except Exception, e:
         print(e)
