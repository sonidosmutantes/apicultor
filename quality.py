--- conflicted
+++ resolved
@@ -7,7 +7,6 @@
 import os
 import sys
 
-<<<<<<< HEAD
 #TODO: *Remove wows, clippings, clicks and pops
 
 #you should comment what you've already processed (avoid over-processing)   
@@ -79,58 +78,6 @@
     hissless = amp * output / output.max() #amplify to normal level                                                 
     return np.float32(hissless) 
 
-=======
-#TODO: *Remove wows, clippings, clicks & pops, rumble, hisses, process sound with crosstalk removal (sth like ambiophonics)
-
-# You should comment what you've already processed (avoid over-processing)
-
-#optimizers and biquad_filter taken from Linear Audio Lib
-def z_from_f(f,fs):
-    out = []
-    for x in f:
-        if x == np.inf:
-            out.append(-1.) 
-        else:
-            out.append(((fs/np.pi)-x)/((fs/np.pi)+x))
-    return out
-
-def Fz_at_f(Poles,Zeros,f,fs,norm = 0):
-    omega = 2*np.pi*f/fs
-    ans = 1.
-    for z in Zeros:
-        ans = ans*(np.exp(omega*1j)-z_from_f([z],fs))
-    for p in Poles:
-        ans = ans/(np.exp(omega*1j)-z_from_f([p],fs))
-    if norm:
-        ans = ans/max(abs(ans))
-    return ans
-
-def z_coeff(Poles,Zeros,fs,g,fg,fo = 'none'):
-    if fg == np.inf:
-        fg = fs/2
-    if fo == 'none':
-        beta = 1.0
-    else:
-        beta = f_warp(fo,fs)/fo
-    a = np.poly(z_from_f(beta*np.array(Poles),fs))
-    b = np.poly(z_from_f(beta*np.array(Zeros),fs))
-    gain = 10.**(g/20.)/abs(Fz_at_f(beta*np.array(Poles),beta*np.array(Zeros),fg,fs))
-    
-    return (a,b*gain)
-
-def biquad_filter(xin,z_coeff):
-    a = z_coeff[0]
-    b = z_coeff[1]
-    xout = np.zeros(len(xin))
-    xout[0] = b[0]*xin[0]
-    xout[1] = b[0]*xin[1] + b[1]*xin[0] - a[1]*xout[0]
-    
-    for j in range(2,len(xin)):
-        xout[j] = b[0]*xin[j]+b[1]*xin[j-1]+b[2]*xin[j-2]-a[1]*xout[j-1]-a[2]*xout[j-2]
-
-    return xout
->>>>>>> 30af21a3
-
 
 Usage = "./quality.py [DATA_PATH]"
 if __name__ == '__main__':
