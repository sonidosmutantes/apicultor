#! /usr/bin/env python3
# -*- coding: utf-8 -*-

from ..utils.dj import *
from ..machine_learning.cross_validation import *
from ..gradients.descent import SGD
from ..constraints.bounds import dsvm_low_a as la
from ..constraints.bounds import dsvm_high_a as ha
from ..constraints.bounds import es
from ..constraints.tempo import same_time
from ..constraints.time_freq import *
from ..gradients.subproblem import *
from ..utils.data import get_files, get_dics, desc_pair, read_file
from ..utils.algorithms import morph
import time
from collections import Counter, defaultdict
from itertools import combinations
import numpy as np                                                      
import matplotlib.pyplot as plt                                   
import os, sys 
import json                                                          
from ..sonification.Sonification import write_file, hfc_onsets
from soundfile import read  
from sklearn.preprocessing import StandardScaler as sc
from sklearn.preprocessing import LabelBinarizer as lab_bin
from sklearn.preprocessing import LabelEncoder as le
from sklearn.preprocessing import MinMaxScaler
from sklearn.decomposition.pca import PCA as pca
from sklearn.cluster import KMeans
from random import *
from sklearn.utils.extmath import safe_sparse_dot as ssd
from librosa.core import stft
import pandas                                   
import shutil
import logging
import warnings

warnings.simplefilter("ignore", ResourceWarning)
warnings.simplefilter("ignore", RuntimeWarning)

logging.basicConfig(level=logging.DEBUG)
logger = logging.getLogger(__name__)

#emotion classification
class descriptors_and_keys():
    """
    get all descriptions given descriptor keys
    :param files_dir: data tag dir if not performing multitag classification. data dir if performing multitag classification
    :param multitag: if True, will classify all downloaded files and remix when performing emotional state transition 
    """                   
    def __init__(self, tags_dir,  multitag):
        self.multitag = None
        self._files_dir = tags_dir
        if multitag == None or multitag == False:                                                
            raise IndexError("Need lots of data for emotion classification")                                    
        elif multitag == True:                                              
            self._files = np.hstack([get_files(tag) for tag in self._files_dir])        
            self._dics = [[] for tag in self._files_dir]
            try:                             
                for tag in range(len(self._files_dir)):                       
                    for subdir, dirs, files in os.walk(self._files_dir[tag]+'/descriptores'):                                               
                        for f in files:                               
                            with open(subdir + '/' + f) as read:                                                              
                                self._dics[tag].append(json.load(read)) 
            except:                                              
                if not os.path.exists(self._files_dir[tag]+'/descriptores'):
                    print ("No readable MIR data found")
            self._dics = np.hstack(self._dics)          
        for i,x in enumerate(np.vstack((self._files, [len(i) for i in self._dics])).T): 
            if x[1] != str(13): #if dictionary of a file is shorter...     
                fname = i                                                  
                for i in self._files:                                            
                    fname = i[fname] #...finds the name of the .json file  
                for tag in tags_dirs:                                      
                    for subdir, dirs, sounds in os.walk(tag+'/descriptores'):
                        for s in sounds:                                   
                            if fname == s:                                 
                                print((os.path.abspath(tag+'/descriptores/'+s) +" has less descriptors and will be discarded for clustering and classification. This happens because there was an error in MIR analysis, so the sound has to be analyzed again after being processed")) 
                                os.remove((os.path.abspath(tag+'/descriptores/'+s))) #... and deletes the less suitable .json file
        self._files = list(self._files)
        self._dics = list(self._dics)
        duplicate = [] 
        self._duplicate_index = []
        for i in range(len(self._files)):                             
            if self._files[i].endswith('(1).json') is True:
                self._duplicate_index.append(i)
        for i in self._files:                             
            if i.endswith('(1).json') is True:
                duplicate.append(i)
        for i in duplicate:                         
            for j in self._files:                   
                if j == i:         
                    self._files.remove(j)
        for i in reversed(self._duplicate_index):
            self._dics.remove(self._dics[i])
        funique = []
        indexes = []
        for i,x in enumerate(self._files):
            if x in funique:
                indexes.append(i)
            if x not in funique:
                funique.append(x)
        for i in reversed(indexes):
            self._dics.remove(self._dics[i])
        self._files = funique
        dp = desc_pair(self._files,self._dics)
        self._features = dp._features
        self._files = dp._files

def feature_scaling(f):
    """
    scale features
    :param features: combinations of features                                                                               
    :returns:                                                                                                         
      - scaled features with mean and standard deviation
    """    
    return MinMaxScaler().fit_transform(sc().fit(f).transform(f))

def KMeans_clusters(fscaled):
    """
    KMeans clustering for features                                                           
    :param fscaled: scaled features                                                                                         
    :returns:                                                                                                         
      - labels: classes         
    """
    labels = (KMeans(init = pca(n_components = 4).fit(fscaled).components_, n_clusters=4, n_init=1, precompute_distances = True, random_state = 0, n_jobs = -1).fit(fscaled).labels_)
    return labels

class deep_support_vector_machines(object):
    """
    Functions for Deep Support Vector Machines                                               
    :param features: scaled features                                                                                        
    :param labels: classes                                                                                            
    """ 
    def __init__(self, kernel1, kernel2):
        self.kernel1 = None
        self.kernel2 = None
    @classmethod
    @memoize
    def polynomial_kernel(self, x, y, gamma):
        """
        Custom polynomial kernel function, similarities of vectors over polynomials
        :param x: array of input vectors
        :param y: array of input vectors
        :param gamma: gamma
        :returns:
          - pk: inner product
        """
        c = 1
        degree = 2

        pk = ssd(x, y.T, dense_output = True)

        pk *= gamma

        pk += c

        pk **= degree
        return pk
    @classmethod
    @memoize
    def linear_kernel_matrix(self, x, y): 
        """
        Custom inner product. The returned matrix is a Linear Kernel Gram Matrix   
        :param x: your dataset          
        :param y: another dataset (sth like transposed(x))
        """  
        return x @ y
    @classmethod
    @memoize
    def sigmoid_kernel(self, x, y, gamma):
        """
        Custom sigmoid kernel function, similarities of vectors in a sigmoid kernel matrix
        :param x: array of input vectors
        :param y: array of input vectors                  
        :param gamma: gamma
        :returns:
          - sk: inner product
        """
        c = 1

        sk = ssd(x, y.T, dense_output = True)

        sk *= gamma

        sk += c

        np.tanh(np.array(sk, dtype='float64'), np.array(sk, dtype = 'float64'))
        return np.array(sk, dtype = 'float64')
    @classmethod
    @memoize
    def rbf_kernel(self, x, y, gamma):
        """
        Custom radial basis function, similarities of vectors using a radial basis function kernel
        :param x: array of input vectors
        :param y: array of input vectors                  
        :param gamma: reach factor
        :returns:
          - rbfk: radial basis of the kernel's inner product
        """ 
        mat1 = np.mat(x) #convert to readable matrices
        mat2 = np.mat(y)                                                                                                
        trnorms1 = np.mat([(v * v.T)[0, 0] for v in mat1]).T #norm matrices
        trnorms2 = np.mat([(v * v.T)[0, 0] for v in mat2]).T                                                                                
        k1 = trnorms1 * np.mat(np.ones((mat2.shape[0], 1), dtype=np.float64)).T #dot products of y and y transposed and x and x transposed   
        k2 = np.mat(np.ones((mat1.shape[0], 1), dtype=np.float64)) * trnorms2.T          
                   
        rbfk = k1 + k2 #sum products together
        rbfk -= 2 * np.mat(mat1 * mat2.T) #dot product of x and y transposed                                         
        rbfk *= - 1./(2 * np.power(gamma, 2)) #radial basis
        np.exp(rbfk,rbfk)
        return np.array(rbfk)

    def fit_model(self, features,labels, kernel1, kernel2, C, reg_param, gamma, learning_rate):
        """
        Fit your data for classification. Attributes such as alpha, the bias, the weight, and the support vectors can be accessed after training. 
        :param features: your features dataset            
        :param labels: your labels dataset                 
        :param kernel1: the kernel used for predictive task         
        :param kernel2: the kernel used to solve the min-max problem
        :param C: cost, also called penalty parameter    
        :param reg_param: tolerance, used for convergence
        :param gamma: determines a reach            
        *What you can have access to after computing
          - w: the weight coefficient         
          - a: resolutions to min-max problems                          
          - dual_coefficients: stacked alphas of the support vectors appearing in all of the problems of its class
          - svs: find out which index of your features is a support vector                                                                    
          - nvs: number of support vectors in each class              
          - ns: where your support vectors are from your input dataset
          - bias: a helper
        """ 
        self.kernel1 = kernel1
        self.kernel2 = kernel2
        self.gamma = gamma
        self.C = C
        self.learning_rate = learning_rate

        features = np.ascontiguousarray(features)

        multiclass = False

        if not 0 in labels:                                      
            raise IndexError("Targets must start from 0")

        self.targets = labels

        self.n_class = len(np.bincount(self.targets))

        if self.n_class == 1:                                      
            raise Exception("There has to be two or more targets")

        if reg_param == 0:                                      
            raise ValueError("There's no such 0 tolerance")

        if self.n_class > 2:                                      
            multiclass = True
        if not self.n_class > 2:                                      
            raise Exception("Two labels classification for music is not allowed here")

        if multiclass == True:
            self.instances = list(combinations(range(self.n_class), 2))
            self.classes = np.unique(self.targets)
            self.classifications = len(self.instances)
            self.classesm = defaultdict(list) 
            self.trained_features = defaultdict(list) 
            self.indices_features = defaultdict(list) 
            self.a = defaultdict(list)
            self.svs = defaultdict(list)
            self.ns = defaultdict(list)
            self.nvs = defaultdict(list)
            self.dual_coefficients = [[] for i in range(self.n_class - 1)]

        for c in range(self.classifications):   

            self.classesm[c] = np.concatenate((self.targets[self.targets==self.instances[c][0]],self.targets[self.targets==self.instances[c][1]]))
            self.indices_features[c] = np.concatenate((np.where(self.targets==self.instances[c][0]),np.where(self.targets==self.instances[c][1])), axis = 1)[0]
            self.trained_features[c] = np.ascontiguousarray(np.concatenate((features[self.targets==self.instances[c][0]],features[self.targets==self.instances[c][1]])))

            self.classesm[c] = lab_bin(0,1).fit_transform(self.classesm[c]).T[0]

            n_f = len(self.trained_features[c])
            n_f0 = len(self.classesm[c][self.classesm[c]==0])
                                                                     
            lab = self.classesm[c] * 2 - 1
                                                                   
            if self.kernel2 == "linear":                                                                      
                kernel = self.linear_kernel_matrix
                self.Q = kernel(self.trained_features[c], self.trained_features[c].T) * lab            
            if self.kernel2 == "poly":                                
                kernel = self.polynomial_kernel
                self.Q = kernel(self.trained_features[c], self.trained_features[c], self.gamma) * lab        
            if self.kernel2 == "rbf":                                                                      
                kernel = self.rbf_kernel
                self.Q = kernel(self.trained_features[c], self.trained_features[c], self.gamma) * lab              
            if self.kernel2 == "sigmoid":                             
                kernel = self.sigmoid_kernel 
                self.Q = kernel(self.trained_features[c], self.trained_features[c], self.gamma) * lab          
            if self.kernel2 == None:                                  
                print ("Apply a kernel")
                                                                      
            class_weight = float(n_f)/(2 * np.bincount(self.classesm[c]))

            a = np.zeros(n_f)

            p1 = np.argsort([self.Q[i,i] for i in range(n_f0-1)])
            p2 = np.argsort([self.Q[i,i] for i in range(n_f0, n_f)])  

            iterations = 0                                            
            diff = 1. + reg_param 
            for i in range(min(p1.size, p2.size)):
                a0 = a.copy()
                for j in range(min(p1.size, p2.size)): 
                    g1 = g(lab[p1[j]], a0[p1[j]], self.Q[p1[j],p1[j]])
                    g2 = g(lab[p2[j]], a0[p2[j]], self.Q[p2[j],p2[j]])
                    w0 = es(a, lab, self.trained_features[c]) 
                    direction_grad = self.learning_rate * ((w0 * g2) + ((1 - w0) * g1))

                    if (direction_grad * (g1 + g2) <= 0.):        
                        break

                    a[p1[j]] = a0[p1[j]] + direction_grad #do step
                    a[p2[j]] = a0[p2[j]] + direction_grad #do step

                a = la(a) #satisfy constraints for lower As
                a = ha(a, class_weight[self.classesm[c]], self.C) #satisfy constraints for higher As using class weights
                diff = Q_a(a, self.Q) - Q_a(a0, self.Q)
                iterations += 1
                if (diff < reg_param):
                    print(str().join(("Gradient Ascent Converged after ", str(iterations), " iterations")))
                    break

            #alphas are automatically signed and those with no incidence in the hyperplane are 0 complex or -0 complex, so alphas != 0 are taken 
            a = SGD(a, lab, self.Q * lab, reg_param)
            a = ha(a, class_weight[self.classesm[c]], self.C) #keep up with the penalty boundary
            a = ha(a * -1, class_weight[self.classesm[c]], self.C)
            a *= -1
                              
            self.ns[c].append([])
            self.ns[c].append([])

            for dc in range(len(a)):
                if a[dc] != 0.0:
                    if a[dc] > 0.0:
                        self.ns[c][1].append(self.indices_features[c][dc])
                    else:
                        self.ns[c][0].append(self.indices_features[c][dc])
                else:
                    pass

            self.svs[c] = self.trained_features[c][a != 0.0, :]  
                                                                      
            self.a[c] = a[a != 0.0]

        a = defaultdict(list)
        for i, (j,m) in enumerate(self.instances):
            a[j].append(self.a[i][self.a[i] < 0])
            a[m].append(self.a[i][self.a[i] > 0])

        ns = defaultdict(list)
        for i, (j,m) in enumerate(self.instances):
            ns[j].append(self.ns[i][0])
            ns[m].append(self.ns[i][1])

        nsv = [np.hstack(list(ns.values())[j][i] for i in range(len(list(ns.values())[j]))) for j in range(len(list(ns.values())))]

        unqs = np.array([np.unique(nsv[i], return_index = True, return_counts = True) for i in range(len(nsv))])

        uniques = [list(unqs[:,0][i]) for i in range(len(unqs[:,0]))]

        counts = [list(unqs[:,2][i]) for i in range(len(unqs[:,0]))]

        svs_ = [list(np.array(counts[i]) == self.n_class - 1) for i in range(len(counts))]

        self.ns = [uniques[i][j] for i in range(len(uniques)) for j in range(len(uniques[i])) if counts[i][j] == (self.n_class - 1)]

        for i in range(len(a)):           
            for j in range(len(a[i])):
                for m in range(len(a[i][j])):
                    if ns[i][j][m] in self.ns:
                        self.dual_coefficients[j].append(a[i][j][m])

        self.dual_coefficients = np.array(self.dual_coefficients)

        self.nvs = [len(np.array(uniques[i])[np.array(svs_[i])]) for i in range(len(uniques))]

        self.svs = features[self.ns] #update support vectors

        self.sv_locs = np.cumsum(np.hstack([[0], self.nvs]))

        self.w = [] #update weights given common support vectors, the other values helped making sure it wasn't restarting

        for class1 in range(self.n_class):
            # SVs for class1:
            sv1 = self.svs[self.sv_locs[class1]:self.sv_locs[class1 + 1], :]
            for class2 in range(class1 + 1, self.n_class):
                # SVs for class1:
                sv2 = self.svs[self.sv_locs[class2]:self.sv_locs[class2 + 1], :]
                # dual coef for class1 SVs:
                alpha1 = self.dual_coefficients[class2 - 1, self.sv_locs[class1]:self.sv_locs[class1 + 1]]
                # dual coef for class2 SVs:
                alpha2 = self.dual_coefficients[class1, self.sv_locs[class2]:self.sv_locs[class2 + 1]]
                # build weight for class1 vs class2
                self.w.append(ssd(alpha1, sv1)
                            + ssd(alpha2, sv2))

        if self.kernel1 == "poly":
            kernel1 = self.polynomial_kernel
        if self.kernel1 == "sigmoid":
            kernel1 = self.sigmoid_kernel
        if self.kernel1 == "rbf":
            kernel1 = self.rbf_kernel 
        if self.kernel1 == "linear":
            kernel1 = self.linear_kernel_matrix

        self.bias = []
        for class1 in range(self.n_class):
            sv1 = self.svs[self.sv_locs[class1]:self.sv_locs[class1 + 1], :]
            for class2 in range(class1 + 1, self.n_class):
                sv2 = self.svs[self.sv_locs[class2]:self.sv_locs[class2 + 1], :]
                if kernel1 == self.linear_kernel_matrix:
                    self.bias.append(-((kernel1(sv1, self.w[class1].T).max() + kernel1(sv2, self.w[class2].T).min())/2))
                else:
                    self.bias.append(-((kernel1(sv1, self.w[class1], self.gamma).max() + kernel1(sv2, self.w[class2], self.gamma).min())/2))
        return self 

    def decision_function(self, features):
        """
        Compute the distances from the separating hyperplane            
        :param features: your features dataset                          
        :returns:                             
          - decision function with added bias             
        """

        if len(np.float64(features).shape) != len(self.svs.shape):
            features = np.ascontiguousarray(np.resize(features, (len(features), self.svs.shape[1])))
        else:
            features = np.ascontiguousarray(features)

        if self.kernel1 == "poly":
            kernel = self.polynomial_kernel
        if self.kernel1 == "sigmoid":
            kernel = self.sigmoid_kernel
        if self.kernel1 == "rbf":
            kernel = self.rbf_kernel
                                               
        if self.kernel1 == "linear":           
            self.k = self.svs @ features.T
        else:           
            self.k = kernel(self.svs, features, self.gamma)     

        start = self.sv_locs[:self.n_class]
        end = self.sv_locs[1:self.n_class+1]
        c = [ sum(self.dual_coefficients[ i ][p] * self.k[p] for p in range(start[j], end[j])) +
              sum(self.dual_coefficients[j-1][p] * self.k[p] for p in range(start[i], end[i]))
                for i in range(self.n_class) for j in range(i+1,self.n_class)]

        dec = np.array([sum(x) for x in zip(c, self.bias)]).T

        #one vs rest based on scikit-learn

        predictions = dec < 0 #biased? predictions again

        confidences = dec * -1 #variables don't really matter this time

        votes = np.zeros((len(features), self.n_class))                      
        sum_of_confidences = np.zeros((len(features), self.n_class))                                         
        K = 0                                         
        for i in range(self.n_class):
            for j in range(i + 1,self.n_class):
                sum_of_confidences[:,i] -= confidences[:,K]
                sum_of_confidences[:,j] += confidences[:,K]
                votes[predictions[:,K] == 0, i] += 1
                votes[predictions[:,K] == 1, j] += 1
                K += 1

        #some bounds to decide how certain is the function
        max_confi = sum_of_confidences.max()
        min_confi = sum_of_confidences.min()

        if max_confi == min_confi:            
            return votes  

        eps = np.finfo(sum_of_confidences.dtype).eps
        max_abs_confi = max(abs(max_confi), abs(min_confi)) #maximum absolute confidence to set up a max scaling value
        scale = (0.5 - eps) / max_abs_confi #scale everything off and break ties in voting, no decision is being switched
        #scale
        return votes + sum_of_confidences * scale

    def predictions(self, features, targts): 
        """
        Prediction output                                               
        :param features: your features dataset                          
        :param targts: your targets dataset   
        :returns:                                         
          - __these_predicted: predicted targets           
        """    

        self.decision = self.decision_function(features)
        
        self.__these_predicted = np.copy(targts)

        votes = np.zeros((len(features), self.n_class))

        for i in self.classes:
            for j in range(i + 1, len(self.classes)):
                votes[:,i][self.decision[:,i] > 0] += 1
                votes[:,j][self.decision[:,j] < 0] += 1 

        for  v in range(votes.shape[0]):
             where_max_votes = np.where(votes[v] == votes[v].max())   
                                          
             if len(list(where_max_votes)[0]) > 1: #if there's a tie it won't be broken in prediction and the feature has its past target
                    pass
             else:                       
                    self.__these_predicted[v] = list(where_max_votes)[0] #assign the most voted class to a feature

        return self.__these_predicted

#classify all the features using different kernels (different products) 
class svm_layers(deep_support_vector_machines):
    """
    Functions for Deep Support Vector Machines layers                                        
    :param features: scaled features                                                                                        
    :param labels: classes                                                                                            
    """ 
    def __init__(self):
        super(deep_support_vector_machines, self).__init__()
    def layer_computation(self, features, labels):
        """
        Computes vector outputs and labels                              
        :param features: scaled features                                
        :param labels: classes                
        :returns:                                         
          - labels_to_file: potential classes              
        """
        #classes are predicted even if we only use the decision functions as part of the output data to get a better scope of classifiers
        self.fxs = []
        self.targets_outputs = []
        self.scores = []
        sample_weight = float(len(features)) / (len(np.array(list(set(labels)))) * np.bincount(labels))
        Cs = [1./0.001, 1./0.01, 1./0.04, 1./0.06, 1./0.08, 1./0.1, 1./0.12, 1./0.2, 1./0.4]
        reg_params = [0.001, 0.01, 0.04, 0.06, 0.08, 0.1, 0.12, 0.2, 0.4]
        self.kernel_configs = [['linear', 'poly'], ['linear', 'rbf'], ['linear', 'sigmoid'], ['poly', 'sigmoid'], ['poly', 'rbf'], ['rbf', 'sigmoid']]
        for i in range(len(self.kernel_configs)):
            print ("Calculating values for prediction")
            best_estimator = GridSearch(self, features, labels, Cs, reg_params, [self.kernel_configs[i]])
            print(("Best estimators are: ") + str(best_estimator['C'][0]) + " for C and " + str(best_estimator['reg_param'][0]) + " for regularization parameter")
            self.fit_model(features, labels, self.kernel_configs[i][0], self.kernel_configs[i][1], best_estimator['C'][0][0], best_estimator['reg_param'][0][0], 1./features.shape[1], 1e-16)
            print ("Predicting")
            pred_c = self.predictions(features, labels)
            print(("Predicted"), pred_c)
            err = score(labels, pred_c)
            self.scores.append(err)
            if err < 0.5:
                self.fxs.append(self.decision)            
                self.targets_outputs.append(pred_c)
        if len(self.fxs) <= 1:
            raise IndexError("You've been giving bad information. Most likely data that doesn't scale very good enough")

        return self

    def store_attention(self, files, output_dir):
        """
        Save the Attention values in a .csv file as a dataset for further usage
        """  
        d = defaultdict(list) 
        for i in range(len(files)):
            d[files[i]] = self.attention_dataset[i].tolist()    
        array = pandas.DataFrame(d)
        array.to_csv(output_dir + '/attention.csv')  

    def attention(self):
        """
        A function that averages feasibility in the model                         
        """
        class_weight = float(len(self.targets))/(4 * np.bincount(self.targets)) 
        w = np.broadcast_to(class_weight, (np.array(self.fxs).T.ndim-1)*(1,) + class_weight.shape)
        w = w.swapaxes(-1, 2)
        self.attention_dataset = np.multiply(np.array(self.fxs), w).sum(axis=0)/(sum(w))
        return self

    def best_labels(self):
        """
        Get the labels with highest output in the input layers instances       
        """ 
        self.targets_outputs = np.int32([Counter(np.int32(self.targets_outputs)[:,i]).most_common()[0][0] for i in range(np.array(self.targets_outputs).shape[1])])

        return self.targets_outputs 

    def store_good_labels(self, files, output_dir):
        """
        Store best processed targets during learning process
        """  
        d = defaultdict(list) 
        for i in range(len(files)):
            d[files[i]] = self.targets_outputs[i] 
<<<<<<< HEAD
        array = pandas.DataFrame(d)
=======
        array = pandas.DataFrame(d, index = range(1))
>>>>>>> 44e7f3f5
        array.to_csv(output_dir + '/attention_labels.csv')  

def best_kernels_output(best_estimator, kernel_configs):
    """
    From a list of best configurations, get the highest configuration (to find out which kernels you should use)                                                           
    :param best_estimator: a cross-validation output of best estimators of various multi-kernel analysis    
    :param kernel_configs: your kernels selections that you used for cross-validation                                                                                        
    :returns:                                                                                                         
      - C: best C 
      - reg_param: best reg_param 
      - kernel_conf: best configuration of kernels to use         
    """  
    max_score = np.array(best_estimator['score'][0]).argmax()    
    C = best_estimator['C'][max_score]    
    reg_param = best_estimator['reg_param'][max_score]       
    kernel_conf = kernel_configs[max_score]    
    return C, reg_param, kernel_conf 

#classify fx of the input layers
class main_svm(deep_support_vector_machines):
    """
    Functions for the main layer of the Deep Support Vector Machine                          
    :param S: sum of layers outputs                                                                                         
    :param labels: best classes from outputs                                                                          
    :returns:                   
      - negative_emotion_files: files with negative emotional value (emotional meaning according to the whole performance)
      - positive_emotion_files: files with positive emotional value (emotional meaning according to the whole performance) 
    """
    def __init__(self, S, lab, C, reg_param, gamma, kernels_config, output_dir):
        super(deep_support_vector_machines, self).__init__()
        self._S = S
        self.output_dir = output_dir
        self.fit_model(self._S, lab, kernels_config[0], kernels_config[1], C, reg_param, gamma, 0.8)
        self._labels = self.predictions(self._S, lab)
        print(self._labels)
        print(score(lab, self._labels))
                                                    
    def neg_and_pos(self, files):
        """
        Lists of files according to emotion label (0 for negative, 1 for positive)
        :param files: filenames of inputs     
        :returns:                                         
          - negative_emotion_files: files with negative emotional value (emotional meaning according to the whole performance)              
          - positive_emotion_files: files with positive emotional value (emotional meaning according to the whole performance)   
        """
        for n in range(self.n_class):
            for i, x in enumerate(self._labels):
                if x == n:
                    yield files[i], x
                    
    def save_decisions(self):
        """
        Save the decision_function result in a text file so you can use it in applications
        """   
        array = pandas.DataFrame(self.decision)
        array.to_csv(self.output_dir + '/data.csv') 

    def save_classes(self, files):
        """
        Save the emotions of each sound in a text file so you can use it in applications           
        """ 
        array = pandas.DataFrame(self.neg_and_pos(files))
        array.to_csv(self.output_dir + '/files_classes.csv')            

#create emotions directory in data dir if multitag classification has been performed
def emotions_data_dir(files_dir):
    """                                                                                     
    create emotions directory for all data                                          
    """                                                
    if not os.path.exists(files_dir+'/emotions/happy'):
        os.makedirs(files_dir+'/emotions/happy')
    if not os.path.exists(files_dir+'/emotions/sad'):
        os.makedirs(files_dir+'/emotions/sad')
    if not os.path.exists(files_dir+'/emotions/angry'):
        os.makedirs(files_dir+'/emotions/angry')
    if not os.path.exists(files_dir+'/emotions/relaxed'):
        os.makedirs(files_dir+'/emotions/relaxed')
    if not os.path.exists(files_dir+'/emotions/remixes/happy'):
        os.makedirs(files_dir+'/emotions/remixes/happy')
    if not os.path.exists(files_dir+'/emotions/remixes/sad'):
        os.makedirs(files_dir+'/emotions/remixes/sad')
    if not os.path.exists(files_dir+'/emotions/remixes/angry'):
        os.makedirs(files_dir+'/emotions/remixes/angry')
    if not os.path.exists(files_dir+'/emotions/remixes/relaxed'):
        os.makedirs(files_dir+'/emotions/remixes/relaxed')
    if not os.path.exists(files_dir+'/emotions/remixes/not happy'):
        os.makedirs(files_dir+'/emotions/remixes/not happy')
    if not os.path.exists(files_dir+'/emotions/remixes/not sad'):
        os.makedirs(files_dir+'/emotions/remixes/not sad')
    if not os.path.exists(files_dir+'/emotions/remixes/not angry'):
        os.makedirs(files_dir+'/emotions/remixes/not angry')
    if not os.path.exists(files_dir+'/emotions/remixes/not relaxed'):
        os.makedirs(files_dir+'/emotions/remixes/not relaxed')

#look for all downloaded audio
tags_dirs = lambda files_dir: [os.path.join(files_dir,dirs) for dirs in next(os.walk(os.path.abspath(files_dir)))[1] if not os.path.join(files_dir, dirs) == files_dir +'/descriptores']

#emotions dictionary directory (to use with RedPanal API)
def multitag_emotions_dictionary_dir():
    """                                                                                     
    create emotions dictionary directory                                        
    """           
    os.makedirs('data/emotions_dictionary')

#locate all files in data emotions dir
def multitag_emotions_dir(tags_dirs, files_dir, generator):
    """                                                                                     
    locate all files in folders according to multitag emotions classes                                

    :param tags_dirs: directories of tags in data                                                                                            
    :param files_dir: main directory where to save files
    :param generator: generator containing the files (use neg_and_pos)                                                                                                               
    """                                                                                         
    files_format = ['.mp3', '.ogg', '.undefined', '.wav', '.mid', '.wma', '.amr']
    
    emotions_folder = ["/emotions/angry/", "/emotions/sad", "/emotions/relaxed", "/emotions/happy"]
    
    emotions = ["anger", "sadness", "relaxation", "happiness"]                                                                 

    for t, c in list(generator):
        for tag in tags_dirs:
             for f in (list(os.walk(tag, topdown = False)))[-1][-1]:
                 if t.split('.')[0] == f.split('.')[0]:
                     if not f in list(os.walk(str().join((files_dir,emotions_folder[c])), topdown=False)):
                         shutil.copy(os.path.join(tag, f), os.path.join(files_dir+emotions_folder[c], f))     
                         print(str().join((str(f),' evokes ',emotions[c])))
                         break

from transitions import Machine
import random
import subprocess

#Johnny, Music Emotional State Machine
class MusicEmotionStateMachine(object):
    def __init__(self, name, files_dir):
        self.states = ['angry','sad','relaxed','happy','not angry','not sad', 'not relaxed','not happy']
        self.name = name
        self.state = lambda: random.choice(self.states)
    def sad_music_remix(self, neg_arous_dir, files, decisions, files_dir, harmonic = None):
        for subdirs, dirs, sounds in os.walk(neg_arous_dir):   
            fx = random.choice(sounds[::-1])                    
            fy = random.choice(sounds[:])                      
        x = read(neg_arous_dir + '/' + fx)[0]  
        y = read(neg_arous_dir + '/' + fy)[0] 
        x = (mono_stereo(x) if len(x) == 2 else x) 
        y = (mono_stereo(y) if len(y) == 2 else y) 
        fx = fx.split('.')[0]+'.json'                                  
        fy = fy.split('.')[0]+'.json'                                 
        fx = np.where(files == fx)[0]                       
        fy = np.where(files == fy)[0]         
        if harmonic is False or None:                          
            dec_x = get_coordinate(fx, 1, decisions)                                                        
            dec_y = get_coordinate(fy, 1, decisions)
        else:
            dec_x = get_coordinate(fx, 2, decisions)
            dec_y = get_coordinate(fy, 2, decisions)
        x = source_separation(x, 4)[0]   
        x = scratch_music(x, dec_x)                            
        y = scratch_music(y, dec_y)                           
        x, y = same_time(x,y)                                                                       
        negative_arousal_samples = [i/i.max() for i in (x,y)]                                                                       
        negative_arousal_x = np.array(negative_arousal_samples).sum(axis=0)                                                           
        negative_arousal_x = 0.5*negative_arousal_x/negative_arousal_x.max()                                                              
        if harmonic is True:                                   
            return librosa.decompose.hpss(librosa.stft(negative_arousal_x), margin = (1.0, 5.0))[0]                 
        if harmonic is False or harmonic is None:
            interv = hfc_onsets(np.float32(negative_arousal_x))
            steps = overlapped_intervals(interv)
            output = librosa.effects.remix(negative_arousal_x, steps[::-1], align_zeros = False)
            output = librosa.effects.pitch_shift(output, sr = 44100, n_steps = 3)
            remix_filename = files_dir+'/emotions/remixes/sad/'+str(time.strftime("%Y%m%d-%H:%M:%S"))+'multitag_remix' 
            write_file(remix_filename, 44100, output)
            subprocess.call(["ffplay", "-nodisp", "-autoexit", remix_filename+'.ogg']) 
    def happy_music_remix(self, pos_arous_dir, files, decisions, files_dir, harmonic = None):
        for subdirs, dirs, sounds in os.walk(pos_arous_dir):   
            fx = random.choice(sounds[::-1])                    
            fy = random.choice(sounds[:])                      
        x = read(pos_arous_dir + '/' + fx)[0]  
        y = read(pos_arous_dir + '/' + fy)[0] 
        x = (mono_stereo(x) if len(x) == 2 else x) 
        y = (mono_stereo(y) if len(y) == 2 else y) 
        fx = fx.split('.')[0]+'.json'                                  
        fy = fy.split('.')[0]+'.json'                                  
        fx = np.where(files == fx)[0]                      
        fy = np.where(files == fy)[0]                
        if harmonic is False or None:                          
            dec_x = get_coordinate(fx, 3, decisions)                                                        
            dec_y = get_coordinate(fy, 3, decisions)
        else:
            dec_x = get_coordinate(fx, 0, decisions)
            dec_y = get_coordinate(fy, 0, decisions)
        x = source_separation(x, 4)[0] 
        x = scratch_music(x, dec_x)                            
        y = scratch_music(y, dec_y)
        x, y = same_time(x,y)  
        positive_arousal_samples = [i/i.max() for i in (x,y)]  
        positive_arousal_x = np.float32(positive_arousal_samples).sum(axis=0) 
        positive_arousal_x = 0.5*positive_arousal_x/positive_arousal_x.max()
        if harmonic is True:
            return librosa.decompose.hpss(librosa.stft(positive_arousal_x), margin = (1.0, 5.0))[0]  
        if harmonic is False or harmonic is None:
            song = sonify(positive_arousal_x, 44100)
            interv = song.bpm()[1]
            steps = overlapped_intervals(np.int32(interv * 44100))
            output = librosa.effects.remix(positive_arousal_x, steps, align_zeros = False)
            output = librosa.effects.pitch_shift(output, sr = 44100, n_steps = 4)
            remix_filename = files_dir+'/emotions/remixes/happy/'+str(time.strftime("%Y%m%d-%H:%M:%S"))+'multitag_remix'
            write_file(remix_filename, 44100, np.float32(output))
            subprocess.call(["ffplay", "-nodisp", "-autoexit", remix_filename+'.ogg'])
    def relaxed_music_remix(self, neg_arous_dir, files, decisions, files_dir):
        neg_arousal_h = self.sad_music_remix(neg_arous_dir, files, decisions, files_dir, harmonic = True)
        relaxed_harmonic = librosa.istft(neg_arousal_h)
        interv = hfc_onsets(np.float32(relaxed_harmonic))
        steps = overlapped_intervals(interv)
        output = librosa.effects.remix(relaxed_harmonic, steps[::-1], align_zeros = True)
        output = librosa.effects.pitch_shift(output, sr = 44100, n_steps = 4)
        remix_filename = files_dir+'/emotions/remixes/relaxed/'+str(time.strftime("%Y%m%d-%H:%M:%S"))+'multitag_remix'
        write_file(remix_filename, 44100, output)
        subprocess.call(["ffplay", "-nodisp", "-autoexit", remix_filename+'.ogg'])
    def angry_music_remix(self, pos_arous_dir, files, decisions, files_dir):
        pos_arousal_h = self.happy_music_remix(pos_arous_dir, files, decisions, files_dir, harmonic = True)
        angry_harmonic = librosa.istft(pos_arousal_h)
        song = sonify(angry_harmonic, 44100)
        interv = song.bpm()[1]
        steps = overlapped_intervals(interv)
        output = librosa.effects.remix(angry_harmonic, steps, align_zeros = True)
        output = librosa.effects.pitch_shift(output, sr = 44100, n_steps = 3)
        remix_filename = files_dir+'/emotions/remixes/angry/'+str(time.strftime("%Y%m%d-%H:%M:%S"))+'multitag_remix'
        write_file(remix_filename, 44100, np.float32(output))
        subprocess.call(["ffplay", "-nodisp", "-autoexit", remix_filename+'.ogg'])
    def not_happy_music_remix(self, neg_arous_dir, files, decisions, files_dir):
        sounds = []
        for i in range(len(neg_arous_dir)):
            for subdirs, dirs, s in os.walk(neg_arous_dir[i]):                                  
                sounds.append(subdirs + '/' + random.choice(s))
        fx = random.choice(sounds[::-1])
        fy = random.choice(sounds[:])                    
        x = read(fx)[0]
        y = read(fy)[0]  
        x = (mono_stereo(x) if len(x) == 2 else x) 
        y = (mono_stereo(y) if len(y) == 2 else y) 
        fx = fx.split('/')[-1].split('.')[0]+'.json'                                  
        fy = fy.split('/')[-1].split('.')[0]+'.json'                                   
        fx = np.where(files == fx)[0]                     
        fy = np.where(files == fy)[0]                
        dec_x = get_coordinate(fx, choice(list(range(3))), decisions)               
        dec_y = get_coordinate(fy, choice(list(range(3))), decisions)
        x = source_separation(x, 4)[0] 
        x = scratch_music(x, dec_x)                            
        y = scratch_music(y, dec_y)
        x, y = same_time(x, y)
        not_happy_x = np.sum((x,y),axis=0) 
        not_happy_x = 0.5*not_happy_x/not_happy_x.max()
        interv = hfc_onsets(np.float32(not_happy_x))
        steps = overlapped_intervals(interv)
        output = librosa.effects.remix(not_happy_x, steps[::-1], align_zeros = True)
        output = librosa.effects.pitch_shift(output, sr = 44100, n_steps = 3)
        remix_filename = files_dir+'/emotions/remixes/not happy/'+str(time.strftime("%Y%m%d-%H:%M:%S"))+'multitag_remix'
        write_file(remix_filename, 44100, output)
        subprocess.call(["ffplay", "-nodisp", "-autoexit", remix_filename+'.ogg'])
    def not_sad_music_remix(self, pos_arous_dir, files, decisions, files_dir):
        sounds = []
        for i in range(len(pos_arous_dir)):
            for subdirs, dirs, s in os.walk(pos_arous_dir[i]):                                  
                sounds.append(subdirs + '/' + random.choice(s))
        fx = random.choice(sounds[::-1])
        fy = random.choice(sounds[:])                    
        x = read(fx)[0]  
        y = read(fy)[0]  
        x = (mono_stereo(x) if len(x) == 2 else x) 
        y = (mono_stereo(y) if len(y) == 2 else y) 
        fx = fx.split('/')[-1].split('.')[0]+'.json'                            
        fy = fy.split('/')[-1].split('.')[0]+'.json'                                
        fx = np.where(files == fx)[0]                    
        fy = np.where(files == fy)[0]             
        dec_x = get_coordinate(fx, choice([0,2,3]), decisions)               
        dec_y = get_coordinate(fy, choice([0,2,3]), decisions)
        x = source_separation(x, 4)[0] 
        x = scratch_music(x, dec_x)                            
        y = scratch_music(y, dec_y)
        x, y = same_time(x,y)
        not_sad_x = np.sum((x,y),axis=0) 
        not_sad_x = np.float32(0.5*not_sad_x/not_sad_x.max())
        song = sonify(not_sad_x, 44100)
        interv = song.bpm()[1]
        steps = overlapped_intervals(interv)
        output = librosa.effects.remix(not_sad_x, steps[::-1], align_zeros = True)
        output = librosa.effects.pitch_shift(output, sr = 44100, n_steps = 4)
        remix_filename = files_dir+'/emotions/remixes/not sad/'+str(time.strftime("%Y%m%d-%H:%M:%S"))+'multitag_remix'
        write_file(remix_filename, 44100, np.float32(output))
        subprocess.call(["ffplay", "-nodisp", "-autoexit", remix_filename+'.ogg'])
    def not_angry_music_remix(self, neg_arous_dir, files, decisions, files_dir):
        sounds = []
        for i in range(len(neg_arous_dir)):
            for subdirs, dirs, s in os.walk(neg_arous_dir[i]):                                  
                sounds.append(subdirs + '/' + random.choice(s))
        fx = random.choice(sounds[::-1])
        fy = random.choice(sounds[:])                    
        x = read(fx)[0] 
        y = read(fy)[0]
        x = (mono_stereo(x) if len(x) == 2 else x) 
        y = (mono_stereo(y) if len(y) == 2 else y)   
        fx = fx.split('/')[-1].split('.')[0]+'.json'                                 
        fy = fy.split('/')[-1].split('.')[0]+'.json'                                  
        fx = np.where(files == fx)[0]                      
        fy = np.where(files == fy)[0]              
        dec_x = get_coordinate(fx, choice(list(range(1,3))), decisions)               
        dec_y = get_coordinate(fy, choice(list(range(1,3))), decisions)
        x = source_separation(x, 4)[0] 
        x = scratch_music(x, dec_x)                            
        y = scratch_music(y, dec_y)
        x, y = same_time(x,y)
        stft_morph = np.nan_to_num(morph(x,y,512,0.01,0.7))
        interv = hfc_onsets(np.float32(stft_morph))
        steps = overlapped_intervals(interv)
        output = librosa.effects.remix(stft_morph, steps[::-1], align_zeros = False)
        output = librosa.effects.pitch_shift(output, sr = 44100, n_steps = 4)
        remix_filename = files_dir+'/emotions/remixes/not angry/'+str(time.strftime("%Y%m%d-%H:%M:%S"))+'multitag_remix'
        write_file(remix_filename, 44100, output)
        subprocess.call(["ffplay", "-nodisp", "-autoexit", remix_filename+'.ogg'])
    def not_relaxed_music_remix(self, pos_arous_dir, files, decisions, files_dir):
        sounds = []
        for i in range(len(pos_arous_dir)):
            for subdirs, dirs, s in os.walk(pos_arous_dir[i]):                                  
                sounds.append(subdirs + '/' + random.choice(s))
        fx = random.choice(sounds[::-1])
        fy = random.choice(sounds[:])                    
        x = read(fx)[0]  
        y = read(fy)[0]
        x = (mono_stereo(x) if len(x) == 2 else x) 
        y = (mono_stereo(y) if len(y) == 2 else y)  
        fx = fx.split('/')[-1].split('.')[0]+'.json'                                
        fy = fy.split('/')[-1].split('.')[0]+'.json'                       
        fx = np.where(files == fx)[0]                     
        fy = np.where(files == fy)[0]         
        dec_x = get_coordinate(fx, choice([0,1,3]), decisions)               
        dec_y = get_coordinate(fy, choice([0,1,3]), decisions)
        x = source_separation(x, 4)[0] 
        x = scratch_music(x, dec_x)                            
        y = scratch_music(y, dec_y)
        x, y = same_time(x,y)
        stft_morph = np.nan_to_num(morph(x,y,512,0.01,0.7))
        song = sonify(stft_morph, 44100)
        interv = song.bpm()[1]
        steps = overlapped_intervals(interv)
        output = librosa.effects.remix(stft_morph, steps[::-1], align_zeros = False)
        output = librosa.effects.pitch_shift(output, sr = 44100, n_steps = 3)
        remix_filename = files_dir+'/emotions/remixes/not relaxed/'+str(time.strftime("%Y%m%d-%H:%M:%S"))+'multitag_remix'
        write_file(remix_filename, 44100, np.float32(output))
        subprocess.call(["ffplay", "-nodisp", "-autoexit", remix_filename+'.ogg'])
    def remix(self, files, decisions, files_dir):
        while True:
            state = self.state()            
            if state == 'happy':                             
                print("ENTERING STATE " + state.upper())                                  
                self.happy_music_remix(files_dir+'/emotions/happy', files, decisions, files_dir, harmonic = None)
                print("ENTERED STATE " + state.upper()) 
                print("EXITING STATE " + state.upper())                        
            if state == 'sad':                       
                print("ENTERING STATE " + state.upper())                                   
                self.sad_music_remix(files_dir+'/emotions/sad', files, decisions, files_dir, harmonic = None)
                print("ENTERED STATE " + state.upper()) 
                print("EXITING STATE " + state.upper()) 
            if state == 'angry':                             
                print("ENTERING STATE " + state.upper())                                  
                self.angry_music_remix(files_dir+'/emotions/angry', files, decisions, files_dir)
                print("ENTERED STATE " + state.upper()) 
                print("EXITING STATE " + state.upper()) 
            if state == 'relaxed':                           
                print("ENTERING STATE " + state.upper())                                  
                self.relaxed_music_remix(files_dir+'/emotions/relaxed', files, decisions, files_dir)
                print("ENTERED STATE " + state.upper()) 
                print("EXITING STATE " + state.upper()) 
            if state == 'not happy':                         
                print("ENTERING STATE " + state.upper())                                  
                self.not_happy_music_remix([files_dir+'/emotions/sad', files_dir+'/emotions/angry', files_dir+'/emotions/relaxed'], files, decisions, files_dir)
                print("ENTERED STATE " + state.upper()) 
                print("EXITING STATE " + state.upper()) 
            if state == 'not sad':                           
                print("ENTERING STATE " + state.upper())                                  
                self.not_sad_music_remix([files_dir+'/emotions/happy', files_dir+'/emotions/angry', files_dir+'/emotions/relaxed'], files, decisions, files_dir)
                print("ENTERED STATE " + state.upper()) 
                print("EXITING STATE " + state.upper()) 
            if state == 'not angry':                         
                print("ENTERING STATE " + state.upper())                                  
                self.not_angry_music_remix([files_dir+'/emotions/happy', files_dir+'/emotions/sad', files_dir+'/emotions/relaxed'], files, decisions, files_dir)
                print("ENTERED STATE " + state.upper()) 
                print("EXITING STATE " + state.upper()) 
            if state == 'not relaxed':                       
                print("ENTERING STATE " + state.upper())                                 
                self.not_relaxed_music_remix([files_dir+'/emotions/happy', files_dir+'/emotions/sad', files_dir+'/emotions/angry'], files, decisions, files_dir)
                print("ENTERED STATE " + state.upper()) 
                print("EXITING STATE " + state.upper()) 
                            

Usage = "./MusicEmotionMachine.py [FILES_DIR] [OUTPUT_DIR] [MULTITAG PROBLEM FalseNone/True] [TRANSITION a/r/s]"

def main():  
    if (len(sys.argv) < 5) or (len(sys.argv) == 5  and (sys.argv[3] == 'False' or sys.argv[3] == 'None')):
        print("\nBad amount of input arguments\n", Usage, "\n")
        sys.exit(1)

    try:
        files_dir = sys.argv[1]
        output_dir = sys.argv[2]

        if not os.path.exists(files_dir):                         
            raise IOError("Must run MIR analysis") 

        if sys.argv[3] in ('True'):
            if not 'r' in sys.argv[4]:     
                tags_dir = tags_dirs(files_dir)                
                files = descriptors_and_keys(tags_dir, True)._files  
                features = descriptors_and_keys(tags_dir, True)._features
                fscaled = feature_scaling(features)
                print (len(fscaled))
                del features                 
                labels = KMeans_clusters(fscaled)
                layers = svm_layers()                
                layers.layer_computation(fscaled, labels)
                                       
                labl = layers.best_labels()

                layers.attention() 
                layers.store_attention(files, sys.argv[2])

                fx = layers.attention_dataset  
                layers.store_good_labels(labl, sys.argv[2])

            if 'a' in sys.argv[4]:  
                sys.exit()    

            if 'r' in sys.argv[4]:  
                fx = read_attention_file(sys.argv[2])
                labl = read_good_labels(sys.argv[2])

<<<<<<< HEAD
            if 's' in sys.argv[4] or 'r' in sys.argv[4]:                             
                Cs = [1./0.1, 1./0.33, 1./0.4, 1./0.6, 1./0.8] #it should work well with less parameter searching                           
                reg_params = [0.1, 0.33, 0.4, 0.6, 0.8]  #add 0.1, it might work in cases with a smaller dataset                                
                kernel_configs = [['linear', 'poly'], ['linear', 'rbf'], ['linear', 'sigmoid']] #Also can use rbf with linear if you've got difficult to handle data, or try your parameters                                                                   
                best_estimators = GridSearch(svm_layers(), fx, labl, Cs, reg_params, kernel_configs)          
                C, reg_param, kernels_config = best_kernels_output(best_estimators, kernel_configs)                                            
                msvm = main_svm(fx, labl, C[0], reg_param[0], 1./fx.shape[1], kernels_config, output_dir) 
=======
            if 's' in sys.argv[4] or 'r' in sys.argv[4]:                                        
                msvm = main_svm(fx, labl, 1./0.001, 0.001, 1./fx.shape[1], ['linear', 'rbf'], output_dir) 
>>>>>>> 44e7f3f5
                msvm.save_decisions()         
                msvm.save_classes(files)          
                emotions_data_dir(files_dir)                                   
                multitag_emotions_dir(tags_dir, files_dir, msvm.neg_and_pos(files))

        if (sys.argv[3] in ('None')) or (sys.argv[3] in ('False')): 
            files_dir = sys.argv[1]
            data_dir = sys.argv[2]    
            files, labels, decisions = read_file(data_dir+'/files_classes.csv', data_dir)  
            me = MusicEmotionStateMachine("Johnny", files_dir) #calling Johnny        
            me.remix(files, decisions, files_dir)
    except Exception as e:                     
        logger.exception(e)

if __name__ == '__main__': 
    main()<|MERGE_RESOLUTION|>--- conflicted
+++ resolved
@@ -595,11 +595,8 @@
         d = defaultdict(list) 
         for i in range(len(files)):
             d[files[i]] = self.targets_outputs[i] 
-<<<<<<< HEAD
-        array = pandas.DataFrame(d)
-=======
+#        array = pandas.DataFrame(d)
         array = pandas.DataFrame(d, index = range(1))
->>>>>>> 44e7f3f5
         array.to_csv(output_dir + '/attention_labels.csv')  
 
 def best_kernels_output(best_estimator, kernel_configs):
@@ -1036,18 +1033,15 @@
                 fx = read_attention_file(sys.argv[2])
                 labl = read_good_labels(sys.argv[2])
 
-<<<<<<< HEAD
-            if 's' in sys.argv[4] or 'r' in sys.argv[4]:                             
-                Cs = [1./0.1, 1./0.33, 1./0.4, 1./0.6, 1./0.8] #it should work well with less parameter searching                           
-                reg_params = [0.1, 0.33, 0.4, 0.6, 0.8]  #add 0.1, it might work in cases with a smaller dataset                                
-                kernel_configs = [['linear', 'poly'], ['linear', 'rbf'], ['linear', 'sigmoid']] #Also can use rbf with linear if you've got difficult to handle data, or try your parameters                                                                   
-                best_estimators = GridSearch(svm_layers(), fx, labl, Cs, reg_params, kernel_configs)          
-                C, reg_param, kernels_config = best_kernels_output(best_estimators, kernel_configs)                                            
-                msvm = main_svm(fx, labl, C[0], reg_param[0], 1./fx.shape[1], kernels_config, output_dir) 
-=======
+#            if 's' in sys.argv[4] or 'r' in sys.argv[4]:                             
+#                Cs = [1./0.1, 1./0.33, 1./0.4, 1./0.6, 1./0.8] #it should work well with less parameter searching                           
+#                reg_params = [0.1, 0.33, 0.4, 0.6, 0.8]  #add 0.1, it might work in cases with a smaller dataset                                
+#                kernel_configs = [['linear', 'poly'], ['linear', 'rbf'], ['linear', 'sigmoid']] #Also can use rbf with linear if you've got difficult to handle data, or try your parameters                                                                   
+#                best_estimators = GridSearch(svm_layers(), fx, labl, Cs, reg_params, kernel_configs)          
+#                C, reg_param, kernels_config = best_kernels_output(best_estimators, kernel_configs)                                            
+#                msvm = main_svm(fx, labl, C[0], reg_param[0], 1./fx.shape[1], kernels_config, output_dir) 
             if 's' in sys.argv[4] or 'r' in sys.argv[4]:                                        
                 msvm = main_svm(fx, labl, 1./0.001, 0.001, 1./fx.shape[1], ['linear', 'rbf'], output_dir) 
->>>>>>> 44e7f3f5
                 msvm.save_decisions()         
                 msvm.save_classes(files)          
                 emotions_data_dir(files_dir)                                   
