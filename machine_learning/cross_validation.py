#! /usr/bin/env python
# -*- coding: utf-8 -*-

from collections import defaultdict
from sklearn.metrics import mean_squared_error
import numpy as np
import time
import logging

logging.basicConfig(level=logging.DEBUG)
logger = logging.getLogger(__name__)  

def score(targs, classes):
    """
    return an accuracy score of how well predictions did
    :param targs: predictive targets
    :param classes: predicted targets
    :returns:                                                                                                         
      - the accuracy score (higher than 0.5 should be a good indication)
    """  
    lw = np.ones(len(targs))
    for idx, m in enumerate(np.bincount(targs)):            
        lw[targs == idx] *= (m/float(targs.shape[0]))
    return mean_squared_error(targs, classes, sample_weight = lw)

# it's going to work with MEM DSVM implementation
def GridSearch(model, features, targets, Cs, reg_params, kernel_configs):
    n = len(features)               
    """
    Perform Cross-Validation using search to find out which is the best configuration for a layer. Ideally a full cross-validation process would need at least +4000 configurations to find a most suitable, but here we are setting parameters rationally to set accurate values. The MEM uses an automatic value for gamma of 1./n_features.  
    :param model: predictive targets
    :param features: predicted targets
    :param targets: predictive targets
    :param Cs: list of C configurations
    :param reg_params: list of reg_param configurations
    :param kernel_configs: kernels configurations
    :returns:                                                                                                         
      - the best estimator values (its accuracy score, its C and its reg_param value)
    """  
<<<<<<< HEAD
    test_n = (20 * len(features))/100 # an auto test size for lower number of samples 
    train_n = n - test_n 
    features_train, targets_train, features_test, targets_test = features[:train_n], targets[:train_n], features[train_n:], targets[train_n:]               
=======
    features_train = []
    features_test = []
    targets_train = []
    targets_test = []
    for i in range(len(np.unique(targets))):
        n = len(features[targets==i])
        test_n = int((20 * n)/100)
        train_n = n - test_n
        features_train.append(features[targets==i][:train_n])
        features_test.append(features[targets==i][train_n:])
        targets_train.append(targets[targets==i][:train_n])
        targets_test.append(targets[targets==i][train_n:])
    features_test = np.vstack(features_test)
    features_train = np.vstack(features_train)
    targets_train = np.hstack(targets_train)
    targets_test = np.hstack(targets_test)
>>>>>>> d29c65cc
    params = defaultdict(list)
    timing = defaultdict(list)      
    scores = defaultdict(list) 
    train_scores = defaultdict(list)
    test_scores = defaultdict(list)
    best_estimator = defaultdict(list) 
    [best_estimator['score'].append([]) for i in range(len(kernel_configs))] 
    [best_estimator['C'].append([]) for i in range(len(kernel_configs))] 
    [best_estimator['reg_param'].append([]) for i in range(len(kernel_configs))] 
    [scores['scorings'].append([]) for i in range(len(kernel_configs))] 
    [train_scores['scorings'].append([]) for i in range(len(kernel_configs))]     
    [test_scores['scorings'].append([]) for i in range(len(kernel_configs))] 
    [timing['training_times'].append([]) for i in range(len(kernel_configs))]
    [timing['classifier times'].append([]) for i in range(len(kernel_configs))]              
    params['C'].append(Cs)        
    params['reg_param'].append(reg_params)
    for i in xrange(len(kernel_configs)):
        for j in xrange(len(params['C'][0])):
            try:                                                   
                training_time = time.time()                            
                model.fit_model(features_train, targets_train, kernel_configs[i][0], kernel_configs[i][1], params['C'][0][j], params['reg_param'][0][j], 1./features_train.shape[1], 0.8)                          
                training_time = np.abs(training_time - time.time())            
                timing['training_times'][i].append(training_time)         
                print str().join(("Training time is: ", str(training_time)))      
                clf_predictions_train = model.predictions(features_train, targets_train)                    
                train_scores['scorings'][i].append(score(targets_train, clf_predictions_train))                                                  
<<<<<<< HEAD
                print str().join(("Train Scoring Error is: ", str(train_scores['scorings'][i][j]))) 
                clf_test = model.fit_model(features_test, targets_test, kernel_configs[i][0], kernel_configs[i][1], params['C'][0][j], params['reg_param'][0][j], 1./features_test.shape[1])                                                                      
=======
                print(str().join(("Train Scoring Error is: ", str(train_scores['scorings'][i][j]))))
>>>>>>> d29c65cc
                clf_predictions_test = model.predictions(features_test, targets_test)                      
                test_scores['scorings'][i].append(score(targets_test, clf_predictions_test))                                                     
                print str().join(("Test Scoring Error is: ", str(test_scores['scorings'][i][j])))      
                clf_time = time.time()                                 
                model.fit_model(features, targets, kernel_configs[i][0], kernel_configs[i][1], params['C'][0][j], params['reg_param'][0][j], 1./features.shape[1], 0.8)                                            
                clf_time = np.abs(clf_time - time.time())                      
                timing['classifier times'][i].append(clf_time)            
                print str().join(("Classification time is: ", str(clf_time)))     
                clf_predictions = model.predictions(features, targets)          
                scores['scorings'][i].append(score(targets, clf_predictions))                                                                    
<<<<<<< HEAD
                print str().join(("Scoring error is: ", str(scores['scorings'][i][j])))    
            except Exception, e:                                       
                print "A not optimal tuning has been found. Continuing..."
=======
                print(str().join(("Scoring error is: ", str(scores['scorings'][i][j]))))    
            except Exception as e:                                       
                print("Something happened! Continuing...")
>>>>>>> d29c65cc
                if len(train_scores['scorings'][i])-1 == j: train_scores['scorings'][i].pop(j)
                if len(train_scores['scorings'][i])-1 != j: train_scores['scorings'][i].append(2)
                if len(test_scores['scorings'][i])-1 == j: test_scores['scorings'][i].pop(j)
                if len(test_scores['scorings'][i])-1 != j: test_scores['scorings'][i].append(2)
                if len(scores['scorings'][i])-1 == j: scores['scorings'][i].pop(j)
                if len(scores['scorings'][i])-1 != j: scores['scorings'][i].append(2)
        best_estimator['score'][i].append(min(scores['scorings'][i]))
        best_estimator['C'][i].append(params['C'][0][np.array(scores['scorings'][i]).argmin()])
        best_estimator['reg_param'][i].append(params['reg_param'][0][np.array(scores['scorings'][i]).argmin()])
        print str().join(("Best estimators are: ", "C: ", str(best_estimator['C'][i]), " Regularization parameter: ", str(best_estimator['reg_param'][i]))) 
        print str().join(("Mean training error scorings: ", str(np.mean(train_scores['scorings'][i]))))
        print str().join(("std training error scorings: ", str(np.mean(train_scores['scorings'][i]))))
        print str().join(("Mean test error scorings: ", str(np.std(test_scores['scorings'][i]))))
        print str().join(("std test error scorings: ", str(np.std(test_scores['scorings'][i]))))
        print str().join(("Mean error scorings: ", str(np.mean(scores['scorings'][i]))))
        print str().join(("std error scorings: ", str(np.std(scores['scorings'][i]))))
    return best_estimator<|MERGE_RESOLUTION|>--- conflicted
+++ resolved
@@ -1,4 +1,4 @@
-#! /usr/bin/env python
+#! /usr/bin/env python3
 # -*- coding: utf-8 -*-
 
 from collections import defaultdict
@@ -37,28 +37,9 @@
     :returns:                                                                                                         
       - the best estimator values (its accuracy score, its C and its reg_param value)
     """  
-<<<<<<< HEAD
-    test_n = (20 * len(features))/100 # an auto test size for lower number of samples 
+    test_n = int((30 * len(features))/100) # an auto test size for lower number of samples 
     train_n = n - test_n 
     features_train, targets_train, features_test, targets_test = features[:train_n], targets[:train_n], features[train_n:], targets[train_n:]               
-=======
-    features_train = []
-    features_test = []
-    targets_train = []
-    targets_test = []
-    for i in range(len(np.unique(targets))):
-        n = len(features[targets==i])
-        test_n = int((20 * n)/100)
-        train_n = n - test_n
-        features_train.append(features[targets==i][:train_n])
-        features_test.append(features[targets==i][train_n:])
-        targets_train.append(targets[targets==i][:train_n])
-        targets_test.append(targets[targets==i][train_n:])
-    features_test = np.vstack(features_test)
-    features_train = np.vstack(features_train)
-    targets_train = np.hstack(targets_train)
-    targets_test = np.hstack(targets_test)
->>>>>>> d29c65cc
     params = defaultdict(list)
     timing = defaultdict(list)      
     scores = defaultdict(list) 
@@ -75,41 +56,31 @@
     [timing['classifier times'].append([]) for i in range(len(kernel_configs))]              
     params['C'].append(Cs)        
     params['reg_param'].append(reg_params)
-    for i in xrange(len(kernel_configs)):
-        for j in xrange(len(params['C'][0])):
+    for i in range(len(kernel_configs)):
+        for j in range(len(params['C'][0])):
             try:                                                   
                 training_time = time.time()                            
-                model.fit_model(features_train, targets_train, kernel_configs[i][0], kernel_configs[i][1], params['C'][0][j], params['reg_param'][0][j], 1./features_train.shape[1], 0.8)                          
+                clf_train = model.fit_model(features_train, targets_train, kernel_configs[i][0], kernel_configs[i][1], params['C'][0][j], params['reg_param'][0][j], 1./features_train.shape[1])                          
                 training_time = np.abs(training_time - time.time())            
                 timing['training_times'][i].append(training_time)         
-                print str().join(("Training time is: ", str(training_time)))      
+                print(str().join(("Training time is: ", str(training_time))))      
                 clf_predictions_train = model.predictions(features_train, targets_train)                    
                 train_scores['scorings'][i].append(score(targets_train, clf_predictions_train))                                                  
-<<<<<<< HEAD
-                print str().join(("Train Scoring Error is: ", str(train_scores['scorings'][i][j]))) 
+                print(str().join(("Train Scoring Error is: ", str(train_scores['scorings'][i][j])))) 
                 clf_test = model.fit_model(features_test, targets_test, kernel_configs[i][0], kernel_configs[i][1], params['C'][0][j], params['reg_param'][0][j], 1./features_test.shape[1])                                                                      
-=======
-                print(str().join(("Train Scoring Error is: ", str(train_scores['scorings'][i][j]))))
->>>>>>> d29c65cc
                 clf_predictions_test = model.predictions(features_test, targets_test)                      
                 test_scores['scorings'][i].append(score(targets_test, clf_predictions_test))                                                     
-                print str().join(("Test Scoring Error is: ", str(test_scores['scorings'][i][j])))      
+                print(str().join(("Test Scoring Error is: ", str(test_scores['scorings'][i][j]))))      
                 clf_time = time.time()                                 
-                model.fit_model(features, targets, kernel_configs[i][0], kernel_configs[i][1], params['C'][0][j], params['reg_param'][0][j], 1./features.shape[1], 0.8)                                            
+                clf = model.fit_model(features, targets, kernel_configs[i][0], kernel_configs[i][1], params['C'][0][j], params['reg_param'][0][j], 1./features.shape[1])                                            
                 clf_time = np.abs(clf_time - time.time())                      
                 timing['classifier times'][i].append(clf_time)            
-                print str().join(("Classification time is: ", str(clf_time)))     
+                print(str().join(("Classification time is: ", str(clf_time))))     
                 clf_predictions = model.predictions(features, targets)          
                 scores['scorings'][i].append(score(targets, clf_predictions))                                                                    
-<<<<<<< HEAD
-                print str().join(("Scoring error is: ", str(scores['scorings'][i][j])))    
-            except Exception, e:                                       
-                print "A not optimal tuning has been found. Continuing..."
-=======
                 print(str().join(("Scoring error is: ", str(scores['scorings'][i][j]))))    
             except Exception as e:                                       
-                print("Something happened! Continuing...")
->>>>>>> d29c65cc
+                print("A not optimal tuning has been found. Continuing...")
                 if len(train_scores['scorings'][i])-1 == j: train_scores['scorings'][i].pop(j)
                 if len(train_scores['scorings'][i])-1 != j: train_scores['scorings'][i].append(2)
                 if len(test_scores['scorings'][i])-1 == j: test_scores['scorings'][i].pop(j)
@@ -119,11 +90,11 @@
         best_estimator['score'][i].append(min(scores['scorings'][i]))
         best_estimator['C'][i].append(params['C'][0][np.array(scores['scorings'][i]).argmin()])
         best_estimator['reg_param'][i].append(params['reg_param'][0][np.array(scores['scorings'][i]).argmin()])
-        print str().join(("Best estimators are: ", "C: ", str(best_estimator['C'][i]), " Regularization parameter: ", str(best_estimator['reg_param'][i]))) 
-        print str().join(("Mean training error scorings: ", str(np.mean(train_scores['scorings'][i]))))
-        print str().join(("std training error scorings: ", str(np.mean(train_scores['scorings'][i]))))
-        print str().join(("Mean test error scorings: ", str(np.std(test_scores['scorings'][i]))))
-        print str().join(("std test error scorings: ", str(np.std(test_scores['scorings'][i]))))
-        print str().join(("Mean error scorings: ", str(np.mean(scores['scorings'][i]))))
-        print str().join(("std error scorings: ", str(np.std(scores['scorings'][i]))))
+        print(str().join(("Best estimators are: ", "C: ", str(best_estimator['C'][i]), " Regularization parameter: ", str(best_estimator['reg_param'][i])))) 
+        print(str().join(("Mean training error scorings: ", str(np.mean(train_scores['scorings'][i])))))
+        print(str().join(("std training error scorings: ", str(np.mean(train_scores['scorings'][i])))))
+        print(str().join(("Mean test error scorings: ", str(np.std(test_scores['scorings'][i])))))
+        print(str().join(("std test error scorings: ", str(np.std(test_scores['scorings'][i])))))
+        print(str().join(("Mean error scorings: ", str(np.mean(scores['scorings'][i])))))
+        print(str().join(("std error scorings: ", str(np.std(scores['scorings'][i])))))
     return best_estimator