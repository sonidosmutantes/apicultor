#!/usr/bin/env python3
# -*- coding: UTF-8 -*-

from scipy.stats import pearsonr
from ..constraints.dynamic_range import dyn_constraint_satis
from ..utils.algorithms import *
from .lstm_synth_w import *
from ..sonification.Sonification import normalize, write_file
import numpy as np
from pathos.pools import ProcessPool as Pool
from scipy.fftpack import fft, ifft, fftfreq
from scipy.signal import lfilter, fftconvolve, firwin, medfilt
from soundfile import read
import os
import sys
import logging
import librosa

# TODO: *Remove wows, clippings, pops

# you should comment what you've already processed (avoid over-processing)

logging.basicConfig(level=logging.DEBUG)
logging.disable(logging.WARNING)
logger = logging.getLogger(__name__)


def energy(mag): return np.sum((10 ** (mag / 20)) ** 2)


def rel(at): return at * 10  # calculate release time


# convert attack and release time to coefficients
def to_coef(at, sr): return np.exp((np.log(9)*-1) / (sr * at))


def width_interpolation(w_idx, size):
    w_interp = []
    for i in range(size):
        w_interp.append((w_idx[i]*(1-((np.sin(2*np.pi*1/3)+1)/2.0))
                         ) + (w_idx[i-1]*((np.sin(2*np.pi*1/3)+1)/2.0)))
    return w_interp


def lstm_synth_predict(audio, predict_from_bin=None):
    if predict_from_bin == True:
        w = np.load('width.npy')
        w_inter = width_interpolation(w, 1)
    else:
        w_inter = lstmw
    stft = librosa.stft(audio, hop_length=1024, win_length=2048).T
    output = librosa.istft((stft*w_inter).T, hop_length=1024)
    return output


def centBin2freq(cent, reff, binsInOctave):
    pow(2, (cent - reff) / binsInOctave)


def freq2CentBin(freq): return np.floor(np.log2(freq))


def hum_removal(song):
    _outSampleRate = 2000
    psd = []
    for frame in song.FrameGenerator():
        psd.append(periodogram(song.frame, song.fs,
                   'flattop', scaling='spectrum')[1][:song.N])
    psd = np.array(psd)
    _medianFilterSize = song.frame.size * 60 / (_outSampleRate)
    _spectSize = psd[0].size

    _timeStamps = len(psd)
    if _timeStamps < 10:
        _timeWindow = int(_timeStamps/2)
    else:
        _timeWindow = 10
    psdWindow = np.zeros(shape=(int(_spectSize), 10))
    _medianFilterSize = .439
    binsToSkip = 6
    binResolution = 20
    _binsInOctave = 1200.0 / binResolution
    pitchContinuity = (binsToSkip / _binsInOctave) * \
        1200. / (1000. * song.H / _outSampleRate)

    _Q0 = .1
    _Q1 = .55
    _Q0sample = _Q0 * _timeWindow + 0.5
    _Q1sample = _Q1 * _timeWindow + 0.5
    _iterations = _timeStamps - _timeWindow + 1
    r = np.zeros(shape=(int(_spectSize), int(_iterations)))
    _EPS = np.finfo(float).eps
    for i in range(_spectSize):
        for j in range(_timeWindow):
            psdWindow[i][j] = psd[j][i]
        psdIdxs = np.argsort(psdWindow[i])
        Q0 = psdWindow[i][psdIdxs[int(_Q0sample)]]
        Q1 = psdWindow[i][psdIdxs[int(_Q1sample)]]
        r[i][0] = Q0 / (Q1 + _EPS)

    for i in range(_spectSize):
        for j in range(_timeWindow, _timeStamps):
            psdWindow[i] = np.roll(psdWindow[i], -1)
            psdWindow[i][_timeWindow - 1] = psd[j][i]
            psdIdxs = np.argsort(psdWindow[i])
            Q0 = psdWindow[i][psdIdxs[round(_Q0sample)]]
            Q1 = psdWindow[i][psdIdxs[round(_Q1sample)]]
            r[i][j - _timeWindow + 1] = Q0 / (Q1 + _EPS)

    rSpec = np.zeros(_spectSize)

    for j in range(_iterations):
        for i in range(_spectSize):
            rSpec[i] = r[i][j]
            filtered = medfilt(rSpec, 7)
            for m in range(_spectSize):
                r[m][j] -= filtered[m]

    kernerSize = min(int(_timeWindow / 2), _iterations)
    kernerSize -= (kernerSize + 1) % 2

    for i in range(_spectSize):
        filtered = medfilt(r[i], kernerSize)
        for j in range(_iterations):
            r[i][j] = filtered[j]

    frames = list(song.FrameGenerator())
    bins = []
    values = []
    for j in range(_iterations):
        for i in range(_spectSize):
            rSpec[i] = r[i][j]
        threshold = 5 * np.std(rSpec)
        song.frame = frames[j]
        song.window()
        song.Spectrum()
        song.spectral_peaks()
        try:
            song.pitch_salience_function(threshold)
            song.pitch_salience_function_peaks(threshold)
            bins.append(song.salience_bins)
            values.append(song.salience_values)
        except Exception as e:
            print(e)

    song.salience_bins = np.array(bins)
    song.salience_values = np.array(values)

    song.pitch_contours()
    timeWindowSecs = _timeWindow * song.H / _outSampleRate
    for i in range(len(song.contours_bins)):
        song._contours_starts[i] += timeWindowSecs
        song.contours_freqs_mean[i] = centBin2freq(
            np.mean(song.contours_bins[i]), _referenceTerm, _binsInOctave)
        song.contours_saliences_mean[i] = np.mean(song.contours_saliences[i])
        song.contours_ends[i] = song.contours_starts[i] + \
            song.contours_saliences[i].size * song.H / _outSampleRate

    return song.contours_freqs_mean


def vecvec2Array(v):
    v2D = np.zeros(shape=(v.shape[0], v.shape[1]))
    for i in range(v2D[:, 0]):
        for j in range(v2D[:, 1]):
            v2D[i][j] = v[i][j]
    return v2D


def discontinuity_detector(song):
    predicted = np.zeros(song.H)
    y = []
    frames = []
    errors = []
    errors_filt = []
    samples_peaking_frame = []
    frame_idx = []
    power = []
    frame_counter = 0
    energy_thld = 0.001
    times_thld = 8
    sub_frame = 32

    for frame in song.FrameGenerator():
        song.window()
        power.append(np.sqrt(np.mean(song.windowed_x ** 2)))
        frames.append(song.windowed_x)
        frame_un = np.array(song.windowed_x[song.H // 2: song.H * 3 // 2])
        norm = np.max(np.abs(song.windowed_x))
        if not norm:
            continue
        song.windowed_x /= norm

        lpc_f = song.LPC()

        lpc_f1 = lpc_f[::-1]

        for idx, i in enumerate(range(song.H // 2, song.H * 3 // 2)):
            predicted[idx] = - \
                np.sum(np.multiply(song.windowed_x[i - 14:i], lpc_f1))

        error = np.abs(
            song.windowed_x[song.H // 2: song.H * 3 // 2] - predicted)

        threshold1 = 8 * np.std(error)

        med_filter = medfilt(error, kernel_size=7)
        filtered = np.abs(med_filter - error)

        mask = []
        for i in range(0, len(error), sub_frame):
            r = np.sqrt(np.mean(frame_un[i:i + sub_frame]**2)) > energy_thld
            mask += [r] * sub_frame
        mask = mask[:len(error)]
        mask = np.array([mask]).astype(float)[0]

        if sum(mask) == 0:
            threshold2 = 1000  # just skip silent frames
        else:
            threshold2 = times_thld * (np.std(error[mask.astype(bool)]) +
                                       np.median(error[mask.astype(bool)]))

        threshold = np.max([threshold1, threshold2])

        samples_peaking = np.sum(filtered >= threshold)
        if samples_peaking >= 1:
            y.append(frame_counter * song.H / 44100.)
            frame_idx.append(frame_counter)

        frames.append(song.windowed_x)
        errors.append(error)
        errors_filt.append(filtered)
        samples_peaking_frame.append(samples_peaking)

        frame_counter += 1
    return np.array(y)


def derivative(array):
    output = np.zeros(array.size)
    output[0] = array[0]
    for i in range(len(array)):
        output[i] = array[i] - array[i-1]
    return output


def false_stereo(frame):
    try:
        frame.shape[1] == 2
    except Exception as e:
        raise IndexError("Signal is not stereo")
    silenceThreshold = 10 ** (-50 * 0.05)
    if frame[0] < silenceThreshold and frame[1] < silenceThreshold:
        raise ValueError(
            "Can't determine if a silent signal has false stereo!")
    r_thresh = 0.9995
    r = pearsonr(frame[0], frame[1])
    if r > r_thresh:
        return True
    else:
        return False


def noise_burst_detector(song):
    _thresholdCoeff = 8
    silenceThreshold = 10 ** (-50 * 0.05)
    _alpha = .9

    if np.sqrt(np.mean(song.frame**2)) < silenceThreshold:
        return

    second_derivative = derivative(derivative(song.windowed_x))

    _threshold = 1 * (1 - _alpha) + (_thresholdCoeff *
                                     robustRMS(second_derivative, 2)) * _alpha

    indexes = []

    for i in range(len(second_derivative)):
        if (second_derivative[i] > _threshold):
            indexes.append(i)
    return indexes


def robustRMS(x, k):
    robustX = np.abs(x) ** 2
    median = np.median(robustX)
    robustX[robustX > median * k] = median * k
    return np.sqrt(np.mean(robustX**2))


def robustPower(x, k):
    robustX = np.abs(x) ** 2
    median = np.median(robustX)
    robustX[robustX > median * k] = median * k
    return np.sum(robustX) / len(robustX)


def robustStd(x, k):
    robustX = np.abs(x) ** 2
    median = np.median(robustX)
    robustX[robustX > median * k] = median * k
    return np.std(robustX)


def robustMedian(x, k):
    robustX = np.abs(x) ** 2
    median = np.median(robustX)
    robustX[robustX > median * k] = median * k
    return np.median(robustX)


def click_find(song, frame, silenceThreshold, powerEstimationThreshold, detectionThreshold, filter_signal, start_proc, end_proc, parallel=False):
    """
    Function that gets the click indexes
    """
    song.frame = frame
    song.window()
    if np.sqrt(np.mean(song.windowed_x ** 2)) < silenceThreshold:
        #idx_ += 1
        if filter_signal is True:
            return frame
        return

    try:
        lpc, _ = song.LPC(parallel)
    except Exception as e:
        print('Error computing at', parallel, ':', e)
        return

    lpc /= np.max(lpc)
    e = deconvolve(song.frame, lpc)[0]

    e_mf = np.convolve(e[::-1], -lpc)[::-1]

    # Thresholding
    th_p = np.max([robustPower(e, powerEstimationThreshold) *
                   detectionThreshold, silenceThreshold])

    detections = [i + start_proc for i, v in
                  enumerate(e_mf[start_proc:end_proc]**2) if v >= th_p]
    if detections:
        starts = [detections[0]]
        ends = []
        end = detections[0]
        for idx, d in enumerate(detections[1:], 1):
            if d == detections[idx-1] + 1:
                end = d
            else:
                ends.append(end)
                starts.append(d)
                end = d
            ends.append(end)
        y_starts = []
        for start in starts:
            cutOff = (song.fs/2) * start / song.N
            frame = song.IIR(frame, cutOff, 'low')
            y_starts.append(start)

        # for end in ends:
        #     y.append(end + idx_)
        if filter_signal is True:
            return frame
        else:
            return y_starts
    else:
        if filter_signal is True:
            return frame
        else:
            return []

    #idx_ += 1

# low pass filtering


def find_clicks(song, filter_signal, parallel):
    idx_ = 0
    threshold = 10
    powerEstimationThreshold = 10
    silenceThreshold = 10 ** (-50 * 0.05)
    detectionThreshold = 10 ** (30 * 0.05)

    start_proc = int(song.M / 2 - song.H / 2)
    end_proc = int(song.M / 2 + song.H / 2)

    #y = []
    clickless = np.zeros(song.signal.size)
    from pathos.pools import ProcessPool as Pool
    pthread = Pool(nodes=2)
    frames = (frame for frame in song.FrameGenerator())
    class_copies = (song for frame in song.FrameGenerator())
    silences = (silenceThreshold for frame in song.FrameGenerator())
    max_powers = (powerEstimationThreshold for frame in song.FrameGenerator())
    detections = (detectionThreshold for frame in song.FrameGenerator())
    isfiltering = (filter_signal for frame in song.FrameGenerator())
    scope_start = (start_proc for frame in song.FrameGenerator())
    scope_end = (end_proc for frame in song.FrameGenerator())
    parallels = (j for j in range(len(list(song.FrameGenerator()))))
    pt = pthread.amap(click_find, class_copies, frames, silences, max_powers,
                      detections, isfiltering, scope_start, scope_end, parallels)
    while not pt.ready():
        pass
    clicks = pt.get()
    #print('CLICKS AT FUN', clicks)
    return clicks


def greatestCommonDivisor(x, y, epsilon):
    if (x < y):
        return greatestCommonDivisor(y, x, epsilon)
    if (x == 0):
        return 0
    error = 2147483647
    ratio = 2147483647
    bpmDistance(x, y, error, ratio)
    if (abs(error) < epsilon):
        return y
    a = int(x+0.5)
    b = int(y+0.5)
    while (abs(error) > epsilon):
        bpmDistance(a, b, error, ratio)
        remainder = a % b
        a = b
        b = remainder
    return a


def bpmDistance(x, y, error, ratio):
    ratio = x/y
    error = -1
    if (ratio < 1):
        ratio = round(1./ratio)
        error = (x*ratio-y)/min(y, Real(x*ratio))*100
    else:
        ratio = round(ratio)
        error = (x-y*ratio)/min(x, Real(y*ratio))*100
    return error, ratio


def areEqual(a, b, tolerance):
    error = 0
    ratio = 0
    bpmDistance(a, b, error, ratio)
    return (abs(error) < tolerance) and (int(ratio) == 1)


def HarmonicBpm():
    harmonicBpms = np.zeros(bpms.size)
    harmonicRatios = np.zeros(bpms.size)
    for i in range(bpms.size):
        ratio = _bpm/bpms[i]
        if (ratio < 1):
            ratio = 1.0/ratio
        gcd = greatestCommonDivisor(_bpm, bpms[i], _tolerance)
        if (gcd > _threshold):
            harmonicBpms[i] = bpms[i]
            if (gcd < mingcd):
                mingcd = gcd

    harmonicBpms = np.sort(harmonicBpms)
    i = 0
    prevBestBpm = -1
    while i < harmonicBpms.size:
        prevBpm = harmonicBpms[i]
        while i < harmonicBpms.size:
            areEqual(prevBpm, harmonicBpms[i], _tolerance)
            error = 0
            r = 0
            bpmDistance(_bpm, harmonicBpms[i], error, r)
            error = abs(error)
            if (error < minError):
                bestBpm = harmonicBpms[i]
                minError = error
        i += 1
        if not areEqual(prevBestBpm, bestBpm, _tolerance):
            bestHarmonicBpms[bestBpm]
        else:
            e1 = 0,
            e2 = 0,
            r1 = 0,
            r2 = 0
            bpmDistance(
                _bpm, bestHarmonicBpms[bestHarmonicBpms.size-1], e1, r1)
            bpmDistance(_bpm, bestBpm, e2, r2)
            e1 = abs(e1)
            e2 = abs(e2)
            if (e1 > e2):
                bestHarmonicBpms[bestHarmonicBpms.size()-1] = bestBpm
        prevBestBpm = bestBpm
    return bestHarmonicBpms


def constantQ_transform(audio):
    pin = 0
    output = np.zeros(audio.size)
    pend = audio.size
    while pin < pend:
        selection = pin+2048
        song.frame = audio[pin:selection]
        constantQ = constantq.cqt(
            song.frame, sr=song.fs, hop_length=1024, n_bins=113)
        output[pin:selection] = constantq.icqt(
            constantQ, sr=song.fs, hop_length=1024)
        pin += 1024
    return output


def hiss_removal(audio):
<<<<<<< HEAD
    """
    RMS noise as least autocorrelated (stationary) samples (other peaks and heart beatings) 
    of its signal envelope (spsynth rather than anisotropic diffusion)
    enhanced phase values are probabilistic
    short-term phases (music: rms of tones, remanent noise: wider critical bandwidth) are discarded by the ear
    Additive noise is noise in environment. Humans can discriminate only part of it due to masking, leading to
    conditions:
        mask (Wiener gain) = psd/(psd+psd_noise) => harmonic distortion and higher critical noise
        if mask[i] === min(mask):
                alpha[i] (or beta[i]) = max(alpha)
        elif mask[i] === max(mask):
                alpha[i] (or beta[i]) = min(alpha)
        elif min(mask) > mask[i] > max(mask):
                alpha[i] (or beta) = max(alpha) *(( max(mask) - mask[i] )/( max(mask) - min(mask) ) + min(alpha) *( ( mask[i] - min(mask) )/( max(mask)- min(mask) ))
    """
    pend = len(audio)-(4410+1102)
    song = sonify(audio, 44100)
=======
    pend = len(audio)-(2205+551)
    song = sonify(audio, 44100) 
>>>>>>> 0f8b0926
    song.FrameGenerator().__next__()
    song.window()
    song.Spectrum()
    noise_fft = song.fft(song.windowed_x)[:song.H+1]
    noise_power = np.log10(np.abs(noise_fft + 2 ** -16))
    noise_floor = np.exp(2.0 * noise_power.mean())
    mn = song.magnitude_spectrum
    e_n = energy(mn)
    pin = 0
    output = np.zeros(len(audio))
    hold_time = 0
    ca = 0
    cr = 0
    amp = audio.max()
    while pin < pend:
<<<<<<< HEAD
        selection = pin+2048
        song.frame = audio[pin:selection]
        song.window()
        song.M = 2048
=======
        selection = pin+1024
        song.frame = audio[pin:selection] 
        song.window()               
        song.Spectrum()
        e_m = energy(song.magnitude_spectrum)
        SNR = 10 * np.log10(e_m / e_n)
        ft = song.fft(song.windowed_x)[:song.H+1]
        power_spectral_density = np.abs(ft) ** 2
        song.Envelope()
        song.AttackTime()
        rel_time = rel(song.attack_time)
        rel_coef = to_coef(rel_time, 44100)
        at_coef = to_coef(song.attack_time, 44100)
        ca = ca + song.attack_time
        cr = cr + rel_time 
        if SNR > 0:                
            np.add.at(output, range(pin, selection), audio[pin:selection])                                
        else:                    
            if np.any(power_spectral_density < noise_floor):                                    
                gc = dyn_constraint_satis(ft, [power_spectral_density, noise_floor], 0.12589254117941673) 
                if ca > hold_time:
                    gc = np.complex64([at_coef * gc[i- 1] + (1 - at_coef) * x if x > gc[i- 1] else x for i,x in enumerate(gc)])
                if ca <= hold_time:
                    gc = np.complex64([gc[i- 1] for i,x in enumerate(gc)])
                if cr > hold_time:
                    gc = np.complex64([rel_coef * gc[i- 1] + (1 - rel_coef) * x if x <= gc[i- 1] else x for i,x in enumerate(gc)])
                if cr <= hold_time:
                    gc = np.complex64([gc[i- 1] for i,x in enumerate(gc)])
                print ("Reducing noise floor, this is taking some time")
                song.Phase(song.fft(song.windowed_x))
                song.phase = song.phase[:song.magnitude_spectrum.size]
                ft *= gc
                song.magnitude_spectrum = np.sqrt(pow(ft.real,2) + pow(ft.imag,2))
                np.add.at(output, range(pin, selection), song.ISTFT(song.magnitude_spectrum))
            else:
                np.add.at(output, range(pin, selection), audio[pin:selection])                                              
        pin = pin + song.H
        hold_time += selection/44100
    hissless = amp * output / output.max() #amplify to normal level                                                 
    return np.float32(hissless) 

#optimizers and biquad_filter taken from Linear Audio Lib
def z_from_f(f,fs):
    out = []
    for x in f:
        if x == np.inf:
            out.append(-1.) 
        else:
            out.append(((fs/np.pi)-x)/((fs/np.pi)+x))
    return out

def Fz_at_f(Poles,Zeros,f,fs,norm = 0):
    omega = 2*np.pi*f/fs
    ans = 1.
    for z in Zeros:
        ans = ans*(np.exp(omega*1j)-z_from_f([z],fs))
    for p in Poles:
        ans = ans/(np.exp(omega*1j)-z_from_f([p],fs))
    if norm:
        ans = ans/max(abs(ans))
    return ans

def z_coeff(Poles,Zeros,fs,g,fg,fo = 'none'):
    if fg == np.inf:
        fg = fs/2
    if fo == 'none':
        beta = 1.0
    else:
        beta = f_warp(fo,fs)/fo
    a = np.poly(z_from_f(beta*np.array(Poles),fs))
    b = np.poly(z_from_f(beta*np.array(Zeros),fs))
    gain = 10.**(g/20.)/abs(Fz_at_f(beta*np.array(Poles),beta*np.array(Zeros),fg,fs))
    
    return (a,b*gain)

def biquad_filter(xin,z_coeff):
    a = z_coeff[0]
    b = z_coeff[1]
    xout = np.zeros(len(xin))
    xout[0] = b[0]*xin[0]
    xout[1] = b[0]*xin[1] + b[1]*xin[0] - a[1]*xout[0]
    
    for j in range(2,len(xin)):
        xout[j] = b[0]*xin[j]+b[1]*xin[j-1]+b[2]*xin[j-2]-a[1]*xout[j-1]-a[2]*xout[j-2]

    return xout


Usage = "./quality.py [DATA_PATH] [HTRF_SIGNAL_PATH]"

def main():
    if len(sys.argv) < 3:
        print("\nBad amount of input arguments\n", Usage, "\n")
        sys.exit(1)


    try:
        DATA_PATH = sys.argv[1]
        RIAA = [[50.048724,2122.0659],[500.48724,np.inf]]
        abz = z_coeff(RIAA[0],RIAA[1],44100,0,10000) 

        if not os.path.exists(DATA_PATH):                         
            raise IOError("Must download sounds")

        for subdir, dirs, files in os.walk(DATA_PATH):                  
            for f in files:                                           
                print(( "Rewriting without hissing in %s"%f ))          
                audio = read(DATA_PATH+'/'+f)[0] 
                audio = mono_stereo(audio)              
                hissless = hiss_removal(audio) #remove hiss             
                print(( "Rewriting without crosstalk in %s"%f ))        
                hrtf = read(sys.argv[2])[0] #load the hrtf wav file                                          
                b = firwin(2, [0.05, 0.95], width=0.05, pass_zero=False)            
                convolved = fftconvolve(hrtf, b[np.newaxis, :], mode='valid') 
                left = convolved[:int(convolved.shape[0]/2), :] 
                right = convolved[int(convolved.shape[0]/2):, :]    
                h_sig_L = lfilter(left.flatten(), 1., audio)             
                h_sig_R = lfilter(right.flatten(), 1., audio)            
                del hissless  
                result = np.float32([h_sig_L, h_sig_R]).T               
                neg_angle = result[:,(1,0)]         
                panned = result + neg_angle
                normalized = normalize(panned)                                         
                audio = mono_stereo(normalized)          
                print(( "Rewriting without aliasing in %s"%f ))         
                song = sonify(audio, 44100)                     
                audio = song.IIR(audio, 44100/2, 'lowpass') #anti-aliasing filtering: erase frequencies higher than the sample rate being used
                print(( "Rewriting without DC in %s"%f ))                                  
                audio = song.IIR(audio, 40, 'highpass') #remove direct current on audio signal                       
                print(( "Rewriting with Equal Loudness contour in %s"%f ))                                
                audio = song.EqualLoudness(audio) #Equal-Loudness Contour                           
                print(( "Rewriting with Hum removal applied in %s"%f ))
                song.signal = np.float32(audio)                
                without_hum = song.BandReject(np.float32(normalized_riaa), 50, 16) #remove undesired 50 hz hum     
                del normalized_riaa                                     
                print(( "Rewriting with subsonic rumble removal applied in %s"%f ))                          
                song.signal = without_hum                               
                without_rumble = song.IIR(song.signal, 20, 'highpass') #remove subsonic rumble                  
                del without_hum                                         
                db_mag = 20 * np.log10(abs(without_rumble)) #calculate silence if present in audio signal                         
                print(( "Rewriting without silence in %s"%f ))
                silence_threshold = -130 #complete silence              
                loud_audio = np.delete(without_rumble, np.where(db_mag < silence_threshold))#remove it
                print(( "Rewriting with RIAA filter applied in %s"%f )) 
                riaa_filtered = biquad_filter(loud_audio, abz)  #riaa filter                 
                normalized_riaa = normalize(riaa_filtered) 
                write_file(subdir+'/'+os.path.splitext(f)[0], 44100, riaa_filtered)                                                                                  

    except Exception as e:
        logger.exception(e)
        exit(1)

if __name__ == '__main__': 
    main()

        song.M = 2048            
>>>>>>> 0f8b0926
        song.Spectrum()
        e_m = energy(song.magnitude_spectrum)
        SNR = 10 * np.log10(e_m / e_n)
        ft = song.fft(song.windowed_x)[:song.H+1]
        power_spectral_density = np.abs(ft) ** 2
        song.Envelope()
        song.AttackTime()
        rel_time = rel(song.attack_time)
        rel_coef = to_coef(rel_time, 44100)
        at_coef = to_coef(song.attack_time, 44100)
        ca = ca + song.attack_time
        cr = cr + rel_time
        if SNR > 0:
            np.add.at(output, range(pin, selection), audio[pin:selection])
        else:
            if np.any(power_spectral_density < noise_floor):
                gc = dyn_constraint_satis(
                    ft, [power_spectral_density, noise_floor], 0.12589254117941673)
                if ca > hold_time:
                    gc = np.complex64([at_coef * gc[i - 1] + (1 - at_coef)
                                      * x if x > gc[i - 1] else x for i, x in enumerate(gc)])
                if ca <= hold_time:
                    gc = np.complex64([gc[i - 1] for i, x in enumerate(gc)])
                if cr > hold_time:
                    gc = np.complex64([rel_coef * gc[i - 1] + (1 - rel_coef)
                                      * x if x <= gc[i - 1] else x for i, x in enumerate(gc)])
                if cr <= hold_time:
                    gc = np.complex64([gc[i - 1] for i, x in enumerate(gc)])
                #print ("Reducing noise floor, this is taking some time")
                song.Phase(song.fft(song.windowed_x))
                song.phase = song.phase[:song.magnitude_spectrum.size]
                ft *= gc
                song.magnitude_spectrum = np.sqrt(
                    pow(ft.real, 2) + pow(ft.imag, 2))
                np.add.at(output, range(pin, selection),
                          song.ISTFT(song.magnitude_spectrum))
            else:
                np.add.at(output, range(pin, selection), audio[pin:selection])
        pin = pin + song.H
        hold_time += selection/44100
    hissless = amp * output / output.max()  # amplify to normal level
    return np.float32(hissless)

# optimizers and biquad_filter taken from Linear Audio Lib


def z_from_f(f, fs):
    out = []
    for x in f:
        if x == np.inf:
            out.append(-1.)
        else:
            out.append(((fs/np.pi)-x)/((fs/np.pi)+x))
    return out


def Fz_at_f(Poles, Zeros, f, fs, norm=0):
    omega = 2*np.pi*f/fs
    ans = 1.
    for z in Zeros:
        ans = ans*(np.exp(omega*1j)-z_from_f([z], fs))
    for p in Poles:
        ans = ans/(np.exp(omega*1j)-z_from_f([p], fs))
    if norm:
        ans = ans/max(abs(ans))
    return ans


def z_coeff(Poles, Zeros, fs, g, fg, fo='none'):
    if fg == np.inf:
        fg = fs/2
    if fo == 'none':
        beta = 1.0
    else:
        beta = f_warp(fo, fs)/fo
    a = np.poly(z_from_f(beta*np.array(Poles), fs))
    b = np.poly(z_from_f(beta*np.array(Zeros), fs))
    gain = np.array(
        10.**(g/20.)/abs(Fz_at_f(beta*np.array(Poles), beta*np.array(Zeros), fg, fs)))

    return (a, b*gain)


def biquad_filter(xin, z_coeff):
    a = z_coeff[0]
    b = z_coeff[1]
    xout = np.zeros(len(xin))
    xout[0] = b[0]*xin[0]
    xout[1] = b[0]*xin[1] + b[1]*xin[0] - a[1]*xout[0]

    for j in range(2, len(xin)):
        xout[j] = b[0]*xin[j]+b[1]*xin[j-1]+b[2] * \
            xin[j-2]-a[1]*xout[j-1]-a[2]*xout[j-2]

    return xout


Usage = "./quality.py [DATA_PATH] [HTRF_SIGNAL_PATH]"


def main():
    if len(sys.argv) < 3:
        print("\nBad amount of input arguments\n", Usage, "\n")
        sys.exit(1)

    try:
        DATA_PATH = sys.argv[1]
        RIAA = [[50.048724, 2122.0659], [500.48724, np.inf]]
        # Diffuse_Equalization = [[20,50.048724,100,f/Hz,2000,5000,10000,20000]] #gain = 18,20,18,17,12,8,5,7,-27
        abz = z_coeff(RIAA[0], RIAA[1], 44100, 0, 10000)

        if not os.path.exists(DATA_PATH):
            raise IOError("Must download sounds")

        for subdir, dirs, files in os.walk(DATA_PATH):
            for f in files:
                print(("Rewriting with LSTM Synthesis in %s" % f))
                audio = read(DATA_PATH+'/'+f)[0]

                audio = mono_stereo(audio)
                # lstm synth model prediction
                neural = lstm_synth_predict(audio)

                #print(( "Rewriting without clicks in %s"%f ))
                # clickless = find_clicks(MIR(neural,44100)) #remove clicks

                #print(( "Rewriting without hissings in %s"%f ))
                # hissless = hiss_removal(clickless) #remove hiss
                #print(( "Rewriting without crosstalk in %s"%f ))
                # hrtf = read(sys.argv[2])[0] #load the hrtf wav file
                #b = firwin(2, [0.05, 0.95], width=0.05, pass_zero=False)

                #convolved = fftconvolve(hrtf, b, mode='valid')
                #convolved = np.vstack((convolved,convolved))
                #left = convolved[:int(convolved.shape[0]/2), :]
                #right = convolved[int(convolved.shape[0]/2):, :]
                #h_sig_L = lfilter(left.flatten(), 1., neural)
                #h_sig_R = lfilter(right.flatten(), 1., neural)
                #del hissless
                #result = np.float32([h_sig_L, h_sig_R]).T
                #neg_angle = result[:,(1,0)]
                #panned = result + neg_angle
                #normalized = normalize(panned)
                #del normalized

                print(("Rewriting without aliasing in %s" % f))
                song = sonify(neural, 48000)
                # anti-aliasing filtering: erase frequencies higher than the sample rate being used
                audio = song.IIR(song.signal, 20000, 'lowpass')
                print(("Rewriting without DC in %s" % f))
                # remove direct current on audio signal
                audio = song.IIR(audio, 40, 'highpass')
                print(("Rewriting with Equal Loudness contour in %s" % f))
                audio = song.EqualLoudness(audio)  # Equal-Loudness Contour
                #print(( "Rewriting with RIAA filter applied in %s"%f ))
                # riaa_filtered = biquad_filter(audio, abz)  #riaa filter
                normalized_riaa = normalize(audio)
                del audio
                print(("Rewriting with Hum removal applied in %s" % f))
                song.signal = np.float32(normalized_riaa)
                # remove undesired 50 hz hum
                without_hum = song.BandReject(
                    np.float32(normalized_riaa), 50, 16)
                del normalized_riaa
                print(("Rewriting with subsonic rumble removal applied in %s" % f))
                song.signal = without_hum
                # remove subsonic rumble
                without_rumble = song.IIR(song.signal, 20, 'highpass')
                del without_hum
                # calculate silence if present in audio signal
                db_mag = 20 * np.log10(abs(without_rumble))
                print(("Rewriting without silence in %s" % f))
                silence_threshold = -130  # complete silence
                loud_audio = np.delete(without_rumble, np.where(
                    db_mag < silence_threshold))  # remove it
                write_file(subdir+'/'+os.path.splitext(f)
                           [0], 48000, loud_audio)
                #del without_rumble

    except Exception as e:
        logger.exception(e)
        exit(1)


if __name__ == '__main__':
    main()<|MERGE_RESOLUTION|>--- conflicted
+++ resolved
@@ -15,11 +15,11 @@
 import sys
 import logging
 import librosa
-
+import warnings
 # TODO: *Remove wows, clippings, pops
 
 # you should comment what you've already processed (avoid over-processing)
-
+warnings.simplefilter("ignore", RuntimeWarning)
 logging.basicConfig(level=logging.DEBUG)
 logging.disable(logging.WARNING)
 logger = logging.getLogger(__name__)
@@ -508,7 +508,6 @@
 
 
 def hiss_removal(audio):
-<<<<<<< HEAD
     """
     RMS noise as least autocorrelated (stationary) samples (other peaks and heart beatings) 
     of its signal envelope (spsynth rather than anisotropic diffusion)
@@ -526,10 +525,6 @@
     """
     pend = len(audio)-(4410+1102)
     song = sonify(audio, 44100)
-=======
-    pend = len(audio)-(2205+551)
-    song = sonify(audio, 44100) 
->>>>>>> 0f8b0926
     song.FrameGenerator().__next__()
     song.window()
     song.Spectrum()
@@ -545,169 +540,10 @@
     cr = 0
     amp = audio.max()
     while pin < pend:
-<<<<<<< HEAD
         selection = pin+2048
         song.frame = audio[pin:selection]
         song.window()
         song.M = 2048
-=======
-        selection = pin+1024
-        song.frame = audio[pin:selection] 
-        song.window()               
-        song.Spectrum()
-        e_m = energy(song.magnitude_spectrum)
-        SNR = 10 * np.log10(e_m / e_n)
-        ft = song.fft(song.windowed_x)[:song.H+1]
-        power_spectral_density = np.abs(ft) ** 2
-        song.Envelope()
-        song.AttackTime()
-        rel_time = rel(song.attack_time)
-        rel_coef = to_coef(rel_time, 44100)
-        at_coef = to_coef(song.attack_time, 44100)
-        ca = ca + song.attack_time
-        cr = cr + rel_time 
-        if SNR > 0:                
-            np.add.at(output, range(pin, selection), audio[pin:selection])                                
-        else:                    
-            if np.any(power_spectral_density < noise_floor):                                    
-                gc = dyn_constraint_satis(ft, [power_spectral_density, noise_floor], 0.12589254117941673) 
-                if ca > hold_time:
-                    gc = np.complex64([at_coef * gc[i- 1] + (1 - at_coef) * x if x > gc[i- 1] else x for i,x in enumerate(gc)])
-                if ca <= hold_time:
-                    gc = np.complex64([gc[i- 1] for i,x in enumerate(gc)])
-                if cr > hold_time:
-                    gc = np.complex64([rel_coef * gc[i- 1] + (1 - rel_coef) * x if x <= gc[i- 1] else x for i,x in enumerate(gc)])
-                if cr <= hold_time:
-                    gc = np.complex64([gc[i- 1] for i,x in enumerate(gc)])
-                print ("Reducing noise floor, this is taking some time")
-                song.Phase(song.fft(song.windowed_x))
-                song.phase = song.phase[:song.magnitude_spectrum.size]
-                ft *= gc
-                song.magnitude_spectrum = np.sqrt(pow(ft.real,2) + pow(ft.imag,2))
-                np.add.at(output, range(pin, selection), song.ISTFT(song.magnitude_spectrum))
-            else:
-                np.add.at(output, range(pin, selection), audio[pin:selection])                                              
-        pin = pin + song.H
-        hold_time += selection/44100
-    hissless = amp * output / output.max() #amplify to normal level                                                 
-    return np.float32(hissless) 
-
-#optimizers and biquad_filter taken from Linear Audio Lib
-def z_from_f(f,fs):
-    out = []
-    for x in f:
-        if x == np.inf:
-            out.append(-1.) 
-        else:
-            out.append(((fs/np.pi)-x)/((fs/np.pi)+x))
-    return out
-
-def Fz_at_f(Poles,Zeros,f,fs,norm = 0):
-    omega = 2*np.pi*f/fs
-    ans = 1.
-    for z in Zeros:
-        ans = ans*(np.exp(omega*1j)-z_from_f([z],fs))
-    for p in Poles:
-        ans = ans/(np.exp(omega*1j)-z_from_f([p],fs))
-    if norm:
-        ans = ans/max(abs(ans))
-    return ans
-
-def z_coeff(Poles,Zeros,fs,g,fg,fo = 'none'):
-    if fg == np.inf:
-        fg = fs/2
-    if fo == 'none':
-        beta = 1.0
-    else:
-        beta = f_warp(fo,fs)/fo
-    a = np.poly(z_from_f(beta*np.array(Poles),fs))
-    b = np.poly(z_from_f(beta*np.array(Zeros),fs))
-    gain = 10.**(g/20.)/abs(Fz_at_f(beta*np.array(Poles),beta*np.array(Zeros),fg,fs))
-    
-    return (a,b*gain)
-
-def biquad_filter(xin,z_coeff):
-    a = z_coeff[0]
-    b = z_coeff[1]
-    xout = np.zeros(len(xin))
-    xout[0] = b[0]*xin[0]
-    xout[1] = b[0]*xin[1] + b[1]*xin[0] - a[1]*xout[0]
-    
-    for j in range(2,len(xin)):
-        xout[j] = b[0]*xin[j]+b[1]*xin[j-1]+b[2]*xin[j-2]-a[1]*xout[j-1]-a[2]*xout[j-2]
-
-    return xout
-
-
-Usage = "./quality.py [DATA_PATH] [HTRF_SIGNAL_PATH]"
-
-def main():
-    if len(sys.argv) < 3:
-        print("\nBad amount of input arguments\n", Usage, "\n")
-        sys.exit(1)
-
-
-    try:
-        DATA_PATH = sys.argv[1]
-        RIAA = [[50.048724,2122.0659],[500.48724,np.inf]]
-        abz = z_coeff(RIAA[0],RIAA[1],44100,0,10000) 
-
-        if not os.path.exists(DATA_PATH):                         
-            raise IOError("Must download sounds")
-
-        for subdir, dirs, files in os.walk(DATA_PATH):                  
-            for f in files:                                           
-                print(( "Rewriting without hissing in %s"%f ))          
-                audio = read(DATA_PATH+'/'+f)[0] 
-                audio = mono_stereo(audio)              
-                hissless = hiss_removal(audio) #remove hiss             
-                print(( "Rewriting without crosstalk in %s"%f ))        
-                hrtf = read(sys.argv[2])[0] #load the hrtf wav file                                          
-                b = firwin(2, [0.05, 0.95], width=0.05, pass_zero=False)            
-                convolved = fftconvolve(hrtf, b[np.newaxis, :], mode='valid') 
-                left = convolved[:int(convolved.shape[0]/2), :] 
-                right = convolved[int(convolved.shape[0]/2):, :]    
-                h_sig_L = lfilter(left.flatten(), 1., audio)             
-                h_sig_R = lfilter(right.flatten(), 1., audio)            
-                del hissless  
-                result = np.float32([h_sig_L, h_sig_R]).T               
-                neg_angle = result[:,(1,0)]         
-                panned = result + neg_angle
-                normalized = normalize(panned)                                         
-                audio = mono_stereo(normalized)          
-                print(( "Rewriting without aliasing in %s"%f ))         
-                song = sonify(audio, 44100)                     
-                audio = song.IIR(audio, 44100/2, 'lowpass') #anti-aliasing filtering: erase frequencies higher than the sample rate being used
-                print(( "Rewriting without DC in %s"%f ))                                  
-                audio = song.IIR(audio, 40, 'highpass') #remove direct current on audio signal                       
-                print(( "Rewriting with Equal Loudness contour in %s"%f ))                                
-                audio = song.EqualLoudness(audio) #Equal-Loudness Contour                           
-                print(( "Rewriting with Hum removal applied in %s"%f ))
-                song.signal = np.float32(audio)                
-                without_hum = song.BandReject(np.float32(normalized_riaa), 50, 16) #remove undesired 50 hz hum     
-                del normalized_riaa                                     
-                print(( "Rewriting with subsonic rumble removal applied in %s"%f ))                          
-                song.signal = without_hum                               
-                without_rumble = song.IIR(song.signal, 20, 'highpass') #remove subsonic rumble                  
-                del without_hum                                         
-                db_mag = 20 * np.log10(abs(without_rumble)) #calculate silence if present in audio signal                         
-                print(( "Rewriting without silence in %s"%f ))
-                silence_threshold = -130 #complete silence              
-                loud_audio = np.delete(without_rumble, np.where(db_mag < silence_threshold))#remove it
-                print(( "Rewriting with RIAA filter applied in %s"%f )) 
-                riaa_filtered = biquad_filter(loud_audio, abz)  #riaa filter                 
-                normalized_riaa = normalize(riaa_filtered) 
-                write_file(subdir+'/'+os.path.splitext(f)[0], 44100, riaa_filtered)                                                                                  
-
-    except Exception as e:
-        logger.exception(e)
-        exit(1)
-
-if __name__ == '__main__': 
-    main()
-
-        song.M = 2048            
->>>>>>> 0f8b0926
         song.Spectrum()
         e_m = energy(song.magnitude_spectrum)
         SNR = 10 * np.log10(e_m / e_n)
