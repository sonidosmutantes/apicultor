#!/usr/bin/env python2
# -*- coding: UTF-8 -*-

import os
import sys
import urllib.request, urllib.error, urllib.parse
from bs4 import BeautifulSoup
import re
import wget

"""
    Descarga hasta 310 sonidos de la base de datos redpanalera tomando
    en cuenta el tag
    Los guarda en una carpeta con el mismo nombre (del tag)
"""

host = 'http://redpanal.org'

tags_url = host+'/tag/'

def searchfiles(tags_url, host, tag, search):
    page = '/?page=' 
    index = 0
    resp = urllib.request.urlopen(tags_url+search+page)
    resp_pages = []
    while index < 30: #look for 30 pages
        index += 1
        resp_pages.append(urllib.request.urlopen(resp.geturl()+str(index)))
    htmlcodes = [BeautifulSoup(i) for i in resp_pages]

    links = []

    for htmlcode in set(htmlcodes):
        for link in htmlcode.findAll('a', attrs={'href': re.compile("^/a/")}):
            links.append(link.get('href'))

    urls = [host+link for link in links]

    openurl = [urllib.request.urlopen(url) for url in set(urls)]

    htmlcodes = [BeautifulSoup(openurl) for i, openurl in enumerate(openurl)]

    audiopaths = re.findall('<a href="/media?\'?([^"\'>]*)', str(htmlcodes))
      
    for i in audiopaths:
        if i.endswith('.jpg'):
            audiopaths.remove(i) #avoid downloading pictures

    return  list(set([host+'/media'+audiopath for audiopath in audiopaths]))

<<<<<<< HEAD
def download_files(tag, sounds_path,search):
=======
def download_files(tag, sounds_path, search):
>>>>>>> 0f8b0926
    paths_in_website = searchfiles(tags_url, host, tag, search)

    [wget.download(path_in_website, out = sounds_path) for path_in_website in paths_in_website]


Usage = "./WebScrapingDownload.py [TAGNAME] [DATA_DIR]"
def main(): 
    if len(sys.argv) < 3:
        print("\nBad amount of input arguments\n", Usage, "\n")
        sys.exit(1)

    try:
        tagName = sys.argv[1]

        try:
            os.mkdir(sys.argv[2])
        except:
            pass

        search = tagName+'/audios' 
        print(( "Downloading most files with tag %s"%tagName ))
<<<<<<< HEAD
        download_files(tagName, sys.argv[2],search)
=======
        download_files(tagName, sys.argv[2], search)
>>>>>>> 0f8b0926

    except Exception as e:
        print(e)
        exit(1)

if __name__ == '__main__':
    main()
<|MERGE_RESOLUTION|>--- conflicted
+++ resolved
@@ -48,11 +48,8 @@
 
     return  list(set([host+'/media'+audiopath for audiopath in audiopaths]))
 
-<<<<<<< HEAD
+
 def download_files(tag, sounds_path,search):
-=======
-def download_files(tag, sounds_path, search):
->>>>>>> 0f8b0926
     paths_in_website = searchfiles(tags_url, host, tag, search)
 
     [wget.download(path_in_website, out = sounds_path) for path_in_website in paths_in_website]
@@ -74,11 +71,7 @@
 
         search = tagName+'/audios' 
         print(( "Downloading most files with tag %s"%tagName ))
-<<<<<<< HEAD
         download_files(tagName, sys.argv[2],search)
-=======
-        download_files(tagName, sys.argv[2], search)
->>>>>>> 0f8b0926
 
     except Exception as e:
         print(e)
