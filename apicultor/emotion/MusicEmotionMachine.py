#! /usr/bin/env python3
# -*- coding: utf-8 -*-

"""Music emotion labels:
    Psychologically based:
        0: angry
        1: sad
        2: relaxed
        3: happy 
    Musically based:
        0: acoustic
        1: electronic
        2: party"""
from multiproccessing import Pool, cpu_count
from ..utils.dj import *
from ..machine_learning.cache import *
from ..machine_learning.cross_validation import *
from ..machine_learning.fairness import *
from ..machine_learning.dependency import *
from ..machine_learning.explain import *
from ..gradients.descent import SGD
from ..constraints.bounds import dsvm_low_a as la
from ..constraints.bounds import dsvm_high_a as ha
from ..constraints.bounds import es
from ..constraints.tempo import same_time
from ..constraints.time_freq import *
from ..gradients.subproblem import *
from ..utils.data import get_files, get_dics, desc_pair, read_file, read_attention_file, read_good_labels
from ..utils.algorithms import morph
import time
from collections import Counter, defaultdict
from itertools import combinations, permutations
import numpy as np                                                      
import matplotlib.pyplot as plt                                   
import os, sys 
import json                                                          
from ..sonification.Sonification import write_file, hfc_onsets
from soundfile import read  
from sklearn.preprocessing import StandardScaler as sc
from sklearn.preprocessing import LabelBinarizer as lab_bin
from sklearn.preprocessing import LabelEncoder as le
from sklearn.preprocessing import MinMaxScaler
#pca is a dimensionality reduction method that takes x values and maps these to a reduced form that minimizes
#the squared error by looking for the smallest distance, so it gets a narrower version of the dataset
from sklearn.decomposition import PCA as pca
from sklearn.cluster import KMeans
from sklearn.neighbors import KNeighborsClassifier
from random import *
from sklearn.utils.extmath import safe_sparse_dot as ssd
from librosa.core import stft
import pandas                                   
import shutil
import logging
import warnings

warnings.simplefilter("ignore", ResourceWarning)
warnings.simplefilter("ignore", RuntimeWarning)

logging.basicConfig(level=logging.DEBUG)
logger = logging.getLogger(__name__)

#emotion classification
class descriptors_and_keys():
    """
    get all descriptions given descriptor keys
    :param files_dir: data tag dir if not performing multitag classification. data dir if performing multitag classification
    :param multitag: if True, will classify all downloaded files and remix when performing emotional state transition 
    """                   
    def __init__(self, tags_dir,  multitag):
        self.multitag = None
        self._files_dir = tags_dir
        if multitag == None or multitag == False:                                                
            raise IndexError("Need lots of data for emotion classification")                                    
        elif multitag == True:                                              
            self._files = np.hstack([get_files(tag) for tag in self._files_dir])        
            self._dics = [[] for tag in self._files_dir]
            try:                             
                for tag in range(len(self._files_dir)):                       
                    for subdir, dirs, files in os.walk(self._files_dir[tag]+'/descriptores'):                                               
                        for f in files:                               
                            with open(subdir + '/' + f) as read:                                                              
                                self._dics[tag].append(json.load(read)) 
            except:                                              
                if not os.path.exists(self._files_dir[tag]+'/descriptores'):
                    print ("No readable MIR data found")
            self._dics = np.hstack(self._dics)          
        for i,x in enumerate(np.vstack((self._files, [len(i) for i in self._dics])).T): 
            if x[1] != str(13): #if dictionary of a file is shorter...     
                fname = i                                                  
                for i in self._files:                                            
                    fname = i[fname] #...finds the name of the .json file  
                for tag in tags_dirs:                                      
                    for subdir, dirs, sounds in os.walk(tag+'/descriptores'):
                        for s in sounds:                                   
                            if fname == s:                                 
                                print((os.path.abspath(tag+'/descriptores/'+s) +" has less descriptors and will be discarded for clustering and classification. This happens because there was an error in MIR analysis, so the sound has to be analyzed again after being processed")) 
                                os.remove((os.path.abspath(tag+'/descriptores/'+s))) #... and deletes the less suitable .json file
        self._files = list(self._files)
        self._dics = list(self._dics)
        duplicate = [] 
        self._duplicate_index = []
        for i in range(len(self._files)):                             
            if self._files[i].endswith('(1).json') is True:
                self._duplicate_index.append(i)
        for i in self._files:                             
            if i.endswith('(1).json') is True:
                duplicate.append(i)
        for i in duplicate:                         
            for j in self._files:                   
                if j == i:         
                    self._files.remove(j)
        for i in reversed(self._duplicate_index):
            self._dics.remove(self._dics[i])
        funique = []
        indexes = []
        for i,x in enumerate(self._files):
            if x in funique:
                indexes.append(i)
            if x not in funique:
                funique.append(x)
        for i in reversed(indexes):
            self._dics.remove(self._dics[i])
        self._files = funique
        dp = desc_pair(self._files,self._dics)
        self._features = dp._features
        self._files = dp._files

def feature_scaling(f):
    """
    scale features
    :param features: combinations of features                                                                               
    :returns:                                                                                                         
      - normalized column features
    """    
    F = f.copy()
    for i in range(len(F.T)):
        F[:,i] = F[:,i] / F[:,i].max()
    return F  

def zero_mean_unit_var(x,val):
    """
    scale features with zero mean and unit variance
    :param x: dataset                                                                              
    :param val: value or dataset to normalize
    :returns:                                                                                                         
      - scaled column features with mean and standard deviation
    """ 
    x = val - x.mean()
    return x / np.std(x)

def KMeans_clusters(fscaled, k):
    """
    KMeans clustering for features                                                           
    :param fscaled: scaled features                                                                                         
    :returns:                                                                                                         
      - labels: classes         
    """
    labels = (KMeans(init = pca(n_components = k).fit(fscaled).components_, n_clusters=k, n_init=1, precompute_distances = True, random_state = 0, n_jobs = -1).fit(fscaled).labels_)
    return labels

def pad_features(x,hyp,column,sensible_column,condition):
    """
    A function that takes a hypothesis condition to bulge only
    values that satisfy the given condition. This is a construction function
    that can be useful for noisy datasets
    :param x: dataset                                                                              
    :param hypothesis: threshold value
    :param column: feature that proves hypothesis
    :param sensible_column: index of feature to pad while related to the conditional features 
    :param condition: bool for logical condition 
    :returns:                                                                                                         
      - Dataset with padded features  
    """
    rows = []
    for l in range(x.shape[1]):
        if l != sensible_column:
            rows.append(x[:,l])
        else:
            r = []
            for row in range(len(x)):
                if condition is True:
                    if x[:,column][row] > hyp:
                        r.append(0)
                    else:
                        r.append(x[:,sensible_column][row])  
                else:        
                    if x[:,column][row] < hyp:
                        r.append(x[:,sensible_column][row])
                    else:
                        r.append(0)
            rows.append(np.array(r))
    return np.vstack(rows).T

def assign(x,val,index,axis):
    """
    A function that assigns the specified array values
    in an index if it is a row or to a column if it is a column index
    by vertically stacking the array columns with the values to assign
    :param x: array to assign values                                                                              
    :param val: if int type is given, an array of the shape or size of the
    matrix is going to be given to assign the value, else the given array must
    be of the same size as the size in the axis of the array
    :param index: index to assign values
    :param axis: row index (if 0) or column indx (if greater)
    :returns:                                                                                                         
      - stack.T: the input array with assigned values    
    """
    if index == 0:
        if type(val) == int:
            if axis == 0:
                stack = [val for i in range(x.shape[0])]
            else:
                stack = [val for i in range(x.shape[1])]
        else:
            if axis == 0:
                if len(val) != x.shape[0]:
                    raise IndexError('Values size differ from the original row size')
            else:    
                if len(val) != x.shape[1]:
                    raise IndexError('Values size differ from the original column size')
            stack = val
    else:    
        if axis == 0:
            stack = x[0]
        else:
            stack = x[:,index]
        for col in range(x.shape[1]):
            if col != index:
                if col+1 != index:
                    try:
                        stack = np.vstack((stack,x[:,col+1]))
                    except Exception as e:
                        stack = np.vstack((stack,x[:,col]))
                else:
                    stack = np.vstack((stack,val))
    return stack.T

class deep_support_vector_machines(object):
    """
    Functions for Deep Support Vector Machines                                               
    :param features: scaled features                                                                                        
    :param labels: classes                                                                                            
    """ 
    def __init__(self, kernel1, kernel2):
        self.kernel1 = None
        self.kernel2 = None
        self.arch = defaultdict(list)
    def apply_duals(self,layer):
        """
        A function that updates the model in class with a given layer's variables                                    
        :returns:                                         
          - The current model with updated coefficients       
        """
        if isinstance(layer.bias, self): #coefficients are known before bias                
            #if there is a retrain, optimization of alpha is based on applied dual 
            self.dual_coefficients = layer.dual_coefficients 
            self.sv_locs = layer.sv_locs 
            #tell the object it is using previous properties
            self.written = True
        else:                 
            raise IndexError('ERROR: Trying to update with an empty layer')
    @classmethod
    @memoize
    def polynomial_kernel(self, x, y, gamma):
        """
        Custom polynomial kernel function, similarities of vectors over polynomials
        :param x: array of input vectors
        :param y: array of input vectors
        :param gamma: gamma
        :returns:
          - pk: inner product
        """
        c = 1
        degree = 2
        #print(x.shape)
        #print(y.shape)

        pk = x @ y.T

        pk *= gamma

        pk += c

        pk **= degree
        return pk
    @classmethod
    @memoize
    def linear_kernel_matrix(self, x, y): 
        """
        Custom inner product. The returned matrix is a Linear Kernel Gram Matrix   
        :param x: your dataset          
        :param y: another dataset (sth like transposed(x))
        """  
        return x @ y
    @classmethod
    @memoize
    def sigmoid_kernel(self, x, y, gamma):
        """
        Custom sigmoid kernel function, similarities of vectors in a sigmoid kernel matrix
        :param x: array of input vectors
        :param y: array of input vectors                  
        :param gamma: gamma
        :returns:
          - sk: inner product
        """
        c = 1

        sk = x @ y.T

        sk *= gamma

        sk += c

        np.tanh(np.array(sk, dtype='float64'), np.array(sk, dtype = 'float64'))
        return np.array(sk, dtype = 'float64')
    @classmethod
    @memoize
    def rbf_kernel(self, x, y, gamma):
        """
        Custom radial basis function, similarities of vectors and as a surrogate modelling predictor using 
        a radial basis function kernel
        :param x: array of input vectors
        :param y: array of input vectors                  
        :param gamma: reach factor
        :returns:
          - rbfk: radial basis of the kernel's inner product
        """ 
        mat1 = np.mat(x) #convert to readable matrices
        mat2 = np.mat(y)                                                                                                
        trnorms1 = np.mat([(v * v.T)[0, 0] for v in mat1]).T #norm matrices
        trnorms2 = np.mat([(v * v.T)[0, 0] for v in mat2]).T                                                                                
        k1 = trnorms1 * np.mat(np.ones((mat2.shape[0], 1), dtype=np.float64)).T #dot products of y and y transposed and x and x transposed   
        k2 = np.mat(np.ones((mat1.shape[0], 1), dtype=np.float64)) * trnorms2.T          
                   
        rbfk = k1 + k2 #sum products together
        rbfk -= 2 * np.mat(mat1 * mat2.T) #dot product of x and y transposed                                         
        rbfk *= - 1./(2 * np.power(gamma, 2)) #radial basis
        #if std === mean all values decay the same
        np.exp(rbfk,rbfk)
        return np.array(rbfk)

    def fit_model(self, features,labels, kernel1, kernel2, C, reg_param, gamma, learning_rate):
        """
        Fit your data for classification. Attributes such as alpha, the bias, the weight, and the support vectors can be accessed after training. 
        :param features: your features dataset            
        :param labels: your labels dataset                 
        :param kernel1: the kernel used for predictive task         
        :param kernel2: the kernel used to solve the min-max problem
        :param C: cost, also called penalty parameter    
        :param reg_param: tolerance, used for convergence
        :param gamma: determines a reach            
        *What you can have access to after computing
          - w: the weight coefficient         
          - a: resolutions to min-max problems                          
          - dual_coefficients: stacked alphas of the support vectors appearing in all of the problems of its class
          - svs: find out which index of your features is a support vector                                                                    
          - nvs: number of support vectors in each class              
          - ns: where your support vectors are from your input dataset
          - bias: a helper
        """ 
        self.kernel1 = kernel1
        self.kernel2 = kernel2
        self.gamma = gamma
        self.C = C
        self.learning_rate = learning_rate

        features = np.ascontiguousarray(features)

        multiclass = False

        if not 0 in labels:                                      
            raise IndexError("Targets must start from 0")

        self.targets = labels

        self.n_class = len(np.bincount(self.targets))

        if self.n_class == 1:                                      
            raise Exception("There has to be two or more targets")

        if reg_param == 0:                                      
            raise ValueError("There's no such 0 tolerance")

        if self.n_class > 2:                                      
            multiclass = True
        if not self.n_class > 2:                                      
            raise Exception("Two labels classification for music is not allowed here")

        if multiclass == True:
            self.instances = list(combinations(list(range(self.n_class)), 2))
            self.classes = np.unique(self.targets)
            self.classifications = len(self.instances)
            self.classesm = defaultdict(list) 
            self.trained_features = defaultdict(list) 
            self.indices_features = defaultdict(list) 
            self.a = defaultdict(list)
            self.svs = defaultdict(list)
            self.ns = defaultdict(list)
            self.nvs = defaultdict(list)
            self.dual_coefficients = [[] for i in range(self.n_class - 1)]
        #to pipeline
        for c in range(self.classifications):   

            self.classesm[c] = np.concatenate((self.targets[self.targets==self.instances[c][0]],self.targets[self.targets==self.instances[c][1]]))
            self.indices_features[c] = np.concatenate((np.where(self.targets==self.instances[c][0]),np.where(self.targets==self.instances[c][1])), axis = 1)[0]
            self.trained_features[c] = np.ascontiguousarray(np.concatenate((features[self.targets==self.instances[c][0]],features[self.targets==self.instances[c][1]])))

            self.classesm[c] = lab_bin(0,1).fit_transform(self.classesm[c]).T[0]

            n_f = len(self.trained_features[c])
            n_f0 = len(self.classesm[c][self.classesm[c]==0])
                                                                     
            lab = self.classesm[c] * 2 - 1
                                                                   
            if self.kernel2 == "linear":                                                                      
                kernel = self.linear_kernel_matrix
                self.Q = kernel(self.trained_features[c], self.trained_features[c].T) * lab            
            if self.kernel2 == "poly":                                
                kernel = self.polynomial_kernel
                self.Q = kernel(self.trained_features[c], self.trained_features[c], self.gamma) * lab        
            if self.kernel2 == "rbf":                                                                      
                kernel = self.rbf_kernel
                self.Q = kernel(self.trained_features[c], self.trained_features[c], self.gamma) * lab              
            if self.kernel2 == "sigmoid":                             
                kernel = self.sigmoid_kernel 
                self.Q = kernel(self.trained_features[c], self.trained_features[c], self.gamma) * lab          
            if self.kernel2 == None:                                  
                print ("Apply a kernel")
                                                                      
            class_weight = float(n_f)/(2 * np.bincount(self.classesm[c]))

            a = np.zeros(n_f)

            p1 = np.argsort([self.Q[i,i] for i in range(n_f0-1)])
            p2 = np.argsort([self.Q[i,i] for i in range(n_f0, n_f-1)])+n_f0  

            iterations = 0                                            
            diff = 1. + reg_param 
            for i in range(20):
                a0 = a.copy()
                for j in range(min(p1.size, p2.size)): 
                    g1 = g(lab[p1[j]], a, self.Q[p1[j]])
                    g2 = g(lab[p2[j]], a, self.Q[p2[j]])
                    w0 = es(a, lab, self.trained_features[c]) 
                    direction_grad = self.learning_rate * ((w0 * g2) + ((1 - w0) * g1))

                    if (direction_grad * (g1 + g2) <= 0.):        
                        break

                    a[p1[j]] += direction_grad #do step
                    a[p2[j]] += direction_grad #do step
                #active learning
                a = la(a) #satisfy constraints for lower As
                a = ha(a, class_weight[self.classesm[c]], self.C) #satisfy constraints for higher As using class weights
                diff = Q_a(a, self.Q) - Q_a(a0, self.Q)
                iterations += 1
                if (diff < reg_param):
                    break

            #alphas are automatically signed and those with no incidence in the hyperplane are 0 complex or -0 complex, so alphas != 0 are taken 
            a = SGD(a, lab, self.Q * lab, self.learning_rate)
            a = ha(a, class_weight[self.classesm[c]], self.C) #keep up with the penalty boundary
            a = ha(a * -1, class_weight[self.classesm[c]], self.C)
            a *= -1
                              
            self.ns[c].append([])
            self.ns[c].append([])
            #active learning    
            for dc in range(len(a)):
                if a[dc] != 0.0:
                    if a[dc] > 0.0:
                        self.ns[c][1].append(self.indices_features[c][dc])
                    else:
                        self.ns[c][0].append(self.indices_features[c][dc])
                else:
                    pass
                                                                      
            self.a[c] = a

        ns = defaultdict(list)
        for i, (j,m) in enumerate(self.instances):
            ns[j].append(self.ns[i][0])
            ns[m].append(self.ns[i][1])

        self.ns = [np.unique(np.concatenate(ns[i])) for i in range(len(ns))]

        self.dual_coefficients = [[] for i in range(self.n_class)]
        for i, (j,m) in enumerate(self.instances):    
            aj = np.where(np.isin(self.indices_features[i], self.ns[j]))
            am = np.where(np.isin(self.indices_features[i], self.ns[m]))
            self.dual_coefficients[j].append(self.a[i][aj])
            self.dual_coefficients[m].append(self.a[i][am])
        try:
            self.dual_coefficients = np.hstack([np.vstack(self.dual_coefficients[i]) for i in range(len(self.dual_coefficients))])
        except Exception as e:
            raise ValueError('pipelineError: cache is hitting previous data')
        self.nvs = [len(i) for i in self.ns]
        
        self.ns = np.concatenate(self.ns).astype(np.uint8)

        self.svs = features[self.ns] #update support vectors

        self.sv_locs = np.cumsum(np.hstack([[0], self.nvs]))

        self.w = [] #update weights given common support vectors, the other values helped making sure it wasn't restarting

        for class1 in range(self.n_class):
            # SVs for class1:
            sv1 = self.svs[self.sv_locs[class1]:self.sv_locs[class1 + 1], :]
            ys1 = self.classesm[c][self.sv_locs[class1]:self.sv_locs[class1 + 1]]
            for class2 in range(class1 + 1, self.n_class):
                # SVs for class1:
                sv2 = self.svs[self.sv_locs[class2]:self.sv_locs[class2 + 1], :]
                ys2 = self.classesm[c][self.sv_locs[class2]:self.sv_locs[class2 + 1]]
                # dual coef for class1 SVs:
                alpha1 = self.dual_coefficients[class2 - 1, self.sv_locs[class1]:self.sv_locs[class1 + 1]]
                # dual coef for class2 SVs:
                alpha2 = self.dual_coefficients[class1, self.sv_locs[class2]:self.sv_locs[class2 + 1]]
                # build weight for class1 vs class2
                fair_ij = ind_fairness(sv1,ssd(alpha1, sv1),ys1)
                print("Conditional parity at class ",class1," targeting is ",str(fair_ij)) 
                fair_group = fair_ij ** 2
                self.w.append(ssd(alpha1, sv1)+ ssd(alpha2, sv2)) 
                print("Group fairness at class ",class1," targeting is ",str(fair_group)) 
                try: 
                            fair_ij = ind_fairness(sv2,ssd(alpha2, sv2),ys2) 
                            print("Conditional parity at class ",class2," targeting is ",str(fair_ij)) 
                            fair_group = fair_ij ** 2 
                            print("Group fairness at class ",class2," targeting is ",str(fair_group)) 
                            old_loss = np.mean((ys1-(ssd(alpha1, sv1)*sv1).T)**2)  
                            unprot1 = unprotection_score(old_loss,(ssd(alpha1, sv1)*sv1).T,ys1) 
                            print("Conditional procedure accuracy equality targeting ",class1," is ",str(unprot1)) 
                            old_loss = np.mean((ys2-(ssd(alpha2, sv2)*sv2).T)**2)  
                            unprot2 = unprotection_score(old_loss,(ssd(alpha2, sv2)*sv2).T,ys2) 
                            print("Conditional procedure accuracy equality targeting ",class2," is ",str(unprot2)) 
                except Exception as e: 
                            raise ValueError("Can't compute individual fairness with empty support values")
        if self.kernel1 == "poly":
            kernel1 = self.polynomial_kernel
        if self.kernel1 == "sigmoid":
            kernel1 = self.sigmoid_kernel
        if self.kernel1 == "rbf":
            kernel1 = self.rbf_kernel 
        if self.kernel1 == "linear":
            kernel1 = self.linear_kernel_matrix

        try:          
            self.bias = []                
            for class1 in range(self.n_class):                              
                sv1 = self.svs[self.sv_locs[class1]:self.sv_locs[class1 + 1], :]
                for class2 in range(class1 + 1, self.n_class):                  
                    sv2 = self.svs[self.sv_locs[class2]:self.sv_locs[class2 + 1], :]
                    if kernel1 == self.linear_kernel_matrix:                                                            
                        self.bias.append(-((kernel1(sv1, self.w[class1].T).max() + kernel1(sv2, self.w[class2].T).min())/2))
                    else:                                                                                                     
                        self.bias.append(-((kernel1(sv1, self.w[class1], self.gamma).max() + kernel1(sv2, self.w[class2], self.gamma).min())/2))
        except Exception as e:          
            print("Can't find a bias")  
        return self 

    def decision_function(self, features):
        """
        Compute the distances from the separating hyperplane (dimensionality reduction)           
        :param features: your features dataset                          
        :returns:                             
          - decision function with added bias             
        """

        if len(np.float64(features).shape) != len(self.svs.shape):
            features = np.ascontiguousarray(np.resize(features, (len(features), self.svs.shape[1])))
        else:
            features = np.ascontiguousarray(features)

        if self.kernel1 == "poly":
            kernel = self.polynomial_kernel
        if self.kernel1 == "sigmoid":
            kernel = self.sigmoid_kernel
        if self.kernel1 == "rbf":
            kernel = self.rbf_kernel
                                               
        if self.kernel1 == "linear":           
            self.k = self.svs @ features.T
        else:           
            self.k = kernel(self.svs, features, self.gamma) #svs, sv_locs, dual_coefficients, n_class, bias    

        start = self.sv_locs[:self.n_class]
        end = self.sv_locs[1:self.n_class+1]
        c = [ sum(self.dual_coefficients[ i ][p] * self.k[p] for p in range(start[j], end[j])) +
              sum(self.dual_coefficients[j-1][p] * self.k[p] for p in range(start[i], end[i]))
                for i in range(self.n_class) for j in range(i+1,self.n_class)]

        dec = np.array([sum(x) for x in zip(c, self.bias)]).T

        #one vs rest based on scikit-learn

        predictions = dec < 0 #biased? predictions again

        confidences = dec * -1 #variables don't really matter this time

        votes = np.zeros((len(features), self.n_class))                      
        sum_of_confidences = np.zeros((len(features), self.n_class))                                         
        K = 0                                         
        for i in range(self.n_class):
            for j in range(i + 1,self.n_class):
                sum_of_confidences[:,i] -= confidences[:,K]
                sum_of_confidences[:,j] += confidences[:,K]
                votes[predictions[:,K] == 0, i] += 1
                votes[predictions[:,K] == 1, j] += 1
                K += 1

        #some bounds to decide how certain is the function
        max_confi = sum_of_confidences.max()
        min_confi = sum_of_confidences.min()

        if max_confi == min_confi:            
            return votes  

        eps = np.finfo(sum_of_confidences.dtype).eps
        max_abs_confi = max(abs(max_confi), abs(min_confi)) #maximum absolute confidence to set up a max scaling value
        scale = (0.5 - eps) / max_abs_confi #scale everything off and break ties in voting, no decision is being switched
        #scale
        return votes + sum_of_confidences * scale

    def predictions(self, features, targts): 
        """
        Prediction output                                               
        :param features: your features dataset                          
        :param targts: your targets dataset   
        :returns:                                         
          - __these_predicted: predicted targets           
        """    
        self.decision = self.decision_function(features)
        #proba threshold
        self.proba = sigmoid(self.decision)
        return np.argmax(self.proba,axis=1)

#classify all the features using different kernels (different products) 
class svm_layers(deep_support_vector_machines):
    """
    Functions for Deep Support Vector Machines layers                                        
    :param features: scaled features                                                                                        
    :param labels: classes                                                                                            
    """ 
    def __init__(self):
        super(deep_support_vector_machines, self).__init__()
    def layer_computation(self, features, labels, features_test, labels_test, kernel_configs,criteria,intersections,logic,track_conflicts=None,fig_name=None):
        """
        Computes vector outputs and labels                              
        :param features: scaled features                                
        :param labels: classes                
        :param features_test: features in model testing                               
        :param labels_test: classes in model testing     
        :param kernel_configs: list of tuples of kernels for layers and hidden layers respectively                             
        :param criteria: explanation criteria. This argument takes 'mean','var','std' or a number
        :param intersections: indexes of relevant features for explanation
        :param logic (type(logic) == list): column-wise explanation logic of bool values
        :param track_conflicts (type(track_conflicts) == list or type(track_conflicts) == bool): if None, misclassified data indexes are stored in a list. If a list is given, misclassified values are updated in the list
        :param fig_name (type(fig_name) == str or type(fig_name) == bool): if filepath, plots of layer explanations will be stored at desired location         
        :returns:                                         
          - self: layers training instance              
        """
        #classes are predicted even if we only use the decision functions as part of the output data to get a better scope of classifiers
        self.fxs = []
        self.targets_outputs = []
        self.scores = []
        self.best_layer = []
        features_test = np.float64(features_test)
        sample_weight = float(len(features)) / (len(np.array(list(set(labels)))) * np.bincount(labels))
        #C = 1/.689 for mean and median based on outliers boundary of noise data
        #C = 1/.56 for robust mean and median based on observable anomalies in noise data
        #C = 1/.269 for outliers boundary based on std in noise data       
        Cs = [1./0.2, 1/.269, 1./0.3, 1./0.4, 1./0.5, 1/.56, 1./0.6, 1/.689, 1./0.8]
        reg_params = [0.2, .269, 0.3, 0.4, 0.5, .56, 0.6, .689, 0.8]
        self.kernel_configs = kernel_configs
        data_conflicts = None
        #to pipeline
        #namespace dtypes
        for i in range(len(self.kernel_configs)):
<<<<<<< HEAD
            print ("******LAYER ",i,"******")
            if i > 0:
                prev_conflicts = grid_conflicts
            best_estimator, best_model, grid_conflicts = GridSearch(self, features, labels, Cs, reg_params, [self.kernel_configs[i]],criteria,intersections,logic,track_conflicts)
            print((("Best estimators are: ") + str(best_estimator['C'][0]) + " for C and " + str(best_estimator['reg_param'][0]) + " for regularization parameter"))
            print ("Sanity checking best model")
            try:
                pred_c = best_model.predictions(np.array(features_test), np.array(labels_test))
            except Exception as e:
                print('pipelineError: cache is hitting previous data')
                continue
            err = score(labels_test[:pred_c.size], pred_c)
            #store scores and weights in class
            #check if demographic parity exists
            fairness = p_rule(pred_c,labels_test, best_model.w,features_test,best_model.proba)    
            print("Statistical parity is: ",fairness)                     
            #explain
            if fig_name == None:
                fig = None
            else:
                fig = fig_name+'_'+str(i)+'.png'
            parent_explanations, child_explanations, visuals = explain(best_model,features_test,labels_test,criteria,intersections,logic,fig=fig)
            print('Parent explanation:',parent_explanations)
            print('Child explanation:',child_explanations)
            #compute BTC
            btc = BTC(labels_test, pred_c)   
            for tc in range(len(btc)):
                print('Future backward trust compatibility for target',tc,'is',btc[tc]) 
            #compute BEC
            bec, cons = BEC(labels_test, pred_c)   
            for ec in range(len(bec)):
                print('Future backward error compatibility for target',ec,'is',bec[ec])  
            if 0 < i <= 1:
                self.sample_conflicts = []
            if 0 < i:    
                for con in range(len(grid_conflicts)):
                    con_now=grid_conflicts[con][0]
                    try:
                        con_prev=prev_conflicts[con][0]
                    except Exception as e: 
                        print('Previous conflict data missed during learning error')
                        con_prev = []
                    where_conflicts=np.isin(con_now,con_prev)
                    self.sample_conflicts.append(con_now[where_conflicts])
                print('Done remembering')        
            #min cost trade-off    
            self.scores.append(err)
            self.fxs.append(best_model.decision)            
            self.targets_outputs.append(best_model.predictions(np.float64(features), labels))
            self.best_layer.append(best_model)
=======
            with Pool(cpu_count()) as p:                               
                try:                                                   
                    r = p.apply_async(GridSearch,(self, features, labels, Cs, reg_params, [self.kernel_configs[i]]))                
                    best_estimator = r.get()
                    print(("Best estimators are: ") + str(best_estimator['C'][0]) + " for C and " + str(best_estimator['reg_param'][0]) + " for regularization parameter")
                    self.fit_model(features, labels, self.kernel_configs[i][0], self.kernel_configs[i][1], best_estimator['C'][0][0], best_estimator['reg_param'][0][0], 1./features.shape[1], 0.8)                  
                    pred_c = self.predictions(features, labels)
                except Exception as e:
 
                   continue
            precision, recall, f1score, support = precision_recall_fscore_support(labels, pred_c, average='weighted')
            self.scores.append(f1score)
            print("Relevant information %: " + str(precision * 100))
            print("% of used information: " + str(recall * 100))
            print("Harmonic: " + str(f1score * 100))
            if f1score > 0.5:
                self.fxs.append(self.decision)            
                self.targets_outputs.append(pred_c)
>>>>>>> 0f8b0926
        if len(self.fxs) <= 1:
            raise IndexError("Your models need retraining after giving bad information. Most likely data that doesn't scale very good enough")

        return self

    def store_array(self, array, output_dir):
        """
        Save values in a .csv file for further usage
        """  
        array = pandas.DataFrame(array)
        array.to_csv(output_dir + '/attention.csv')  

    def attention(self,features,targets):
        """
        A function that averages feasibility in the model                         
        """
        return attention(features,targets,self.w)

    def best_labels(self):
        """
        Get the labels with highest output in the input layers instances and the weights with min errors      
        """ 
        self.targets_outputs = np.int32([Counter(np.int32(self.targets_outputs)[:,i]).most_common()[0][0] for i in range(np.array(self.targets_outputs).shape[1])])
        self.best_layer = self.best_layer[np.argmin(self.scores)]
        return self.targets_outputs

    def store_good_labels(self, files, output_dir):
        """
        Store best processed targets during learning process
        """  
        d = defaultdict(list) 
        for i in range(len(files)):
            d[files[i]] = self.targets_outputs[i] 
        array = pandas.DataFrame(d, index = list(range(1)))
        array.to_csv(output_dir + '/attention_labels.csv')  

    def store_array(self,fname, arr):  
        """
        Save data in a specified directory
        """
        with open(fname,'wb') as file:
            np.save(file, arr)  

    def get_npy(self,fname):  
        """
        Get npy data in a specified directory
        """
        with open(fname,'rb') as file:
            return np.load(file)                   
                  
    def save_checkpoint(self,fdir,signature):  
        """
        Save model data in a specified directory
        """
        with open(fdir+'models/'+signature+'_modelsvs.npy','wb') as file:
            np.save(file, self.best_layer.svs)
        with open(fdir+'models/'+signature+'_modeltargets.npy','wb') as file:
            np.save(file, self.best_layer.targets_outputs)  
        with open(fdir+'models/'+signature+'_modelsvs_locs.npy','wb') as file:
            np.save(file, self.best_layer.sv_locs)      
        with open(fdir+'models/'+signature+'_modeldual_coef.npy','wb') as file:
            np.save(file, self.best_layer.dual_coefficients) 
        with open(fdir+'models/'+signature+'_modelnclasses.npy','wb') as file:
            np.save(file, self.best_layer.n_class) 
        with open(fdir+'models/'+signature+'_modelbias.npy','wb') as file:
            np.save(file, self.best_layer.bias) 
        #with open(fdir+'models/'+signature+'_modelwslope.npy','wb') as file:
        #    np.save(file, self.best_layer.w) 

    def save_buffer_checkpoint(self,signature=None):  
        """
        Save model data in buffers
        """
        if signature == None:
            signature = ''
        else:
            pass
        try:
            self.arch
        except Exception as e:
            self.arch = defaultdict(list)
        self.arch[signature+'support_vectors'] = self.svs
        #self.arch[signature+'yhat'] = self.targets_outputs 
        self.arch[signature+'support_vector_locations'] = self.sv_locs     
        self.arch[signature+'dual_coefficients'] = self.dual_coefficients 
        self.arch[signature+'ysize'] = self.n_class
        self.arch[signature+'bias'] = self.bias     
        #self.arch[signature+'w'] = self.w    

    def read_checkpoint(self,fdir,signature):  
        """
        Read model data in a specified directory
        """
        with open(fdir+'models/'+signature+'_modelsvs.npy','rb') as file:
            self.svs=np.load(file)
        with open(fdir+'models/'+signature+'_modeltargets.npy','rb') as file:
            self.best_labels=np.load(file)  
        with open(fdir+'models/'+signature+'_modelsvs_locs.npy','rb') as file:
            self.sv_locs=np.load(file)      
        with open(fdir+'models/'+signature+'_modeldual_coef.npy','rb') as file:
            self.dual_coefficients=np.load(file)
        with open(fdir+'models/'+signature+'_modelnclasses.npy','rb') as file:
            self.n_class=np.load(file)
        with open(fdir+'models/'+signature+'_modelbias.npy','rb') as file:
            self.bias=np.load(file)             
        #with open(fdir+'models/'+signature+'_modelwslope.npy','rb') as file:
        #    self.w=np.load(file) 

    def reduce_label_noise(self,x,y,hyp,column,condition,target):
        """
        Use it to stop your model from decaying. Given an explanation, this method
        relabels targeted data with the explained relations such that all misclassified
        data is assigned dependent values. It is a massage method to eliminate label noise
        from a model decay after classification.
        :param x: dataset                               
        :param y: classes                                            
        :param hyp: a string between 'mean', 'var' or 'std' or a numerical value
        :param column: target of hypothesis                           
        :param condition: a bool expressing condition of hypothesis
        :param target: decayed target 
        :returns:                                         
            - y: noiseless targets
        """
        if hyp == 'mean':
            limit = x[:,column].mean()
        elif hyp == 'var':
            limit = np.var(x[:,column])
        elif hyp == 'std':
            limit = np.std(x[:,column])
        else:
            limit = hyp
        for i in np.unique(y):
            if condition is True:
                y[x[:,column]>limit] = target
            else:
                y[np.logical_not(x[:,column]>limit)] = target        
        return y                
            
    def compile_features(self,x,y,conflicts,hyp,column,condition):
        """
        Given backward error points and a dependency explanation, this method
        restores dependencies with the explained relations such that all misclassified
        data is assigned their dependent values and removes its conflicts from dataset
        and targets. It is a massage method to privilege a dependent dataset
        :param x: dataset                               
        :param y: classes                
        :param conflicts: an array of backward error indexes                              
        :param hyp: a string between 'mean', 'var' or 'std' or a numerical value
        :param column: perturbed feature of dependency                            
        :param condition: a bool expressing condition of hypothesis
        :returns:                                         
            - x: compiled features
            - y: compiled targets
        """
        nerrors = []
        for i in range(len(conflicts)):
            nerrors.append(len(conflicts[i]))
        dependency = np.argmin(nerrors)  
        if hyp == 'mean':
            limit = x[:,column].mean()
        elif hyp == 'var':
            limit = np.var(x[:,column])
        elif hyp == 'std':
            limit = np.std(x[:,column])
        else:
            limit = hyp
        for i in range(len(conflicts)):
            if i != dependency:
                if condition is True:
                    y[conflicts[i]][x[conflicts[i]][:,column]>limit] = dependency
                else:
                    y[conflicts[i]][np.logical_not(x[conflicts[i]][:,column]>limit)] = dependency        
        return np.delete(x,conflicts[dependency],axis=0), np.delete(y,conflicts[dependency])            

    def supress(x,y,conflicts):
        """
        Create a new dataset by deleting its conflicts
        """
        conflicts_idx = np.unique(np.sort(np.hstack(conflicts)))
        for i in conflicts_idx:
            x[i] = False
            y[i] = -1         
        return x[y!=-1]    

    def get_conflicts(self,x,found,cols):
        """
        Find learning conflicts by creating a new prediction instance with
        a perturbed input that preserves their relevant features                        
        :param x: input dataset  
        :param found: targets in production
        :param cols (type(cols) == list): list of columns equal to the number.
        of targets that are not relevant for prediction. Eg.: [0,3,3]
        :returns:                                         
            - conflicts: indexes of values with conflicts
        """
        size = 0
        resamples = 0
        for yi in range(self.n_class):
            xshifted = np.copy(x)
            resampled_arr = sample(list(xshifted[found==yi][:,cols[yi]]),xshifted[found==yi][:,cols[yi]].size)
            if cols[yi] == 0:
                stack = resampled_arr
            else:    
                stack = xshifted[found==yi][:,0]
            for col in range(xshifted.shape[1]):
                if col != cols[yi]:
                    if col+1 != cols[yi]:
                        try:
                            stack = np.vstack((stack,xshifted[found==yi][:,col+1]))
                        except Exception as e:
                            stack = np.vstack((stack,xshifted[found==yi][:,col]))
                    else:
                        stack = np.vstack((stack,resampled_arr))
                        resamples += 1
            xshifted = stack.T
            try:
                predicted = self.predictions(xshifted,None)
                #compute BTC
                btc = BTC(found, predicted)   
                #print('BTC for target',size,'if changed is',btc,'at step',yi)   
                #compute BEC
                if yi > 0:
                    try: #pythonic
                        prev_cons = cons
                    except Exception as e:
                        pass
                bec, cons = BEC(found, predicted)   
                #print('BEC for target',size,'if changed is',bec,'at step',yi)  
                if 0 == yi:
                    conflicts = []
                elif 1 == resamples:
                    conflicts = []
                size += 1
                for con in range(len(cons)):
                    con_now=cons[con][0]
                    try:
                        con_prev=cons[con][0]
                    except Exception as e: 
                        con_prev = []
                    where_conflicts=np.isin(con_now,con_prev)
                    conflicts.append(con_now[where_conflicts])
            except Exception as e:
                #print('Skipping backward check from unfound targets')
                pass
        try:        
            return conflicts
        except Exception as e:
            return []
        

    def compa_grade(self,x,found,cols,hyp,depcol,condition):
        """
        Keep compatibility after a prediction task using positions of conflicts
        to resolve dataset dependencies
        :param x: input dataset  
        :param found: targets in production
        :param cols (type(cols) == list): list of columns equal to the number.
        of targets that are not relevant for prediction. Eg.: [0,3,3]
        :param hyp: a string between 'mean', 'var' or 'std' or a numerical value
        :param depcol: perturbed feature of dependency                            
        :param condition: a bool expressing condition of hypothesis
        :returns:                                         
            - xresolved: usable dataset
        """
        conflicts = self.get_conflicts(x,found,cols)
        if conflicts != []:
            xresolved, ysolved = self.compile_features(x,found,conflicts,hyp,depcol,condition)
            return xresolved 
        else:
            return x #model decay 
            
def best_kernels_output(best_estimator, kernel_configs):
    """
    From a list of best configurations, get the highest configuration (to find out which kernels you should use)                                                           
    :param best_estimator: a cross-validation output of best estimators of various multi-kernel analysis    
    :param kernel_configs: your kernels selections that you used for cross-validation                                                                                        
    :returns:                                                                                                         
      - C: best C 
      - reg_param: best reg_param 
      - kernel_conf: best configuration of kernels to use         
    """  
    max_score = np.array(best_estimator['score'][0]).argmax()    
    C = best_estimator['C'][max_score]    
    reg_param = best_estimator['reg_param'][max_score]       
    kernel_conf = kernel_configs[max_score]    
    return C, reg_param, kernel_conf 

#classify fx of the input layers
class main_svm(deep_support_vector_machines):
    """
    Functions for the main layer of the Deep Support Vector Machine                          
    :param S: sum of layers outputs                                                                                         
    :param labels: best classes from outputs                                                                          
    :returns:                   
      - negative_emotion_files: files with negative emotional value (emotional meaning according to the whole performance)
      - positive_emotion_files: files with positive emotional value (emotional meaning according to the whole performance) 
    """
    def __init__(self, S, lab, C, reg_param, gamma, kernels_config, output_dir):
        super(deep_support_vector_machines, self).__init__()
        self._S = S
        self.output_dir = output_dir
        self.fit_model(self._S, lab, kernels_config[0], kernels_config[1], C, reg_param, gamma, 0.8)
        self._labels = self.predictions(self._S, lab)
<<<<<<< HEAD
        print((self._labels))
        print((score(lab, self._labels)))
=======
        precision, recall, f1score, support = precision_recall_fscore_support(lab, self._labels, average='weighted')
        print("Relevant information %: " + str(precision * 100))
        print("% of used information: " + str(recall * 100))
        print("Harmonic: " + str(f1score * 100))
>>>>>>> 0f8b0926
                                                    
    def neg_and_pos(self, files):
        """
        Lists of files according to emotion label (0 for negative, 1 for positive)
        :param files: filenames of inputs     
        :returns:                                         
          - negative_emotion_files: files with negative emotional value (emotional meaning according to the whole performance)              
          - positive_emotion_files: files with positive emotional value (emotional meaning according to the whole performance)   
        """
        for n in range(self.n_class):
            for i, x in enumerate(self._labels):
                if x == n:
                    yield files[i], x
                    
    def save_decisions(self):
        """
        Save the decision_function result in a text file so you can use it in applications
        """   
        array = pandas.DataFrame(self.decision)
        array.to_csv(self.output_dir + '/data.csv') 

    def save_classes(self, files, fname):
        """
        Save the emotions of each sound in a text file so you can use it in applications           
        """ 
        array = pandas.DataFrame(self.neg_and_pos(files))
        array.to_csv(self.output_dir + '/'+fname+'files_classes.csv')            

def extract_tonal_shift(song, nbins): 
    hpcps = []
    for frame in song.FrameGenerator():
        song.window()
        song.Spectrum()
        song.spectral_peaks()
        hpcps.append(hpcp(song, nbins))
    return np.mean(hpcps, axis=0).argmax()

#create emotions directory in data dir if multitag classification has been performed
def emotions_data_dir(files_dir):
    """                                                                                     
    create emotions directory for all data                                          
    """                                                
    if not os.path.exists(files_dir+'/emotions/happy'):
        os.makedirs(files_dir+'/emotions/happy')
    if not os.path.exists(files_dir+'/emotions/sad'):
        os.makedirs(files_dir+'/emotions/sad')
    if not os.path.exists(files_dir+'/emotions/angry'):
        os.makedirs(files_dir+'/emotions/angry')
    if not os.path.exists(files_dir+'/emotions/relaxed'):
        os.makedirs(files_dir+'/emotions/relaxed')
    if not os.path.exists(files_dir+'/emotions/remixes/happy'):
        os.makedirs(files_dir+'/emotions/remixes/happy')
    if not os.path.exists(files_dir+'/emotions/remixes/sad'):
        os.makedirs(files_dir+'/emotions/remixes/sad')
    if not os.path.exists(files_dir+'/emotions/remixes/angry'):
        os.makedirs(files_dir+'/emotions/remixes/angry')
    if not os.path.exists(files_dir+'/emotions/remixes/relaxed'):
        os.makedirs(files_dir+'/emotions/remixes/relaxed')
    if not os.path.exists(files_dir+'/emotions/remixes/not happy'):
        os.makedirs(files_dir+'/emotions/remixes/not happy')
    if not os.path.exists(files_dir+'/emotions/remixes/not sad'):
        os.makedirs(files_dir+'/emotions/remixes/not sad')
    if not os.path.exists(files_dir+'/emotions/remixes/not angry'):
        os.makedirs(files_dir+'/emotions/remixes/not angry')
    if not os.path.exists(files_dir+'/emotions/remixes/not relaxed'):
        os.makedirs(files_dir+'/emotions/remixes/not relaxed')
    if not os.path.exists(files_dir+'/emotions/party'):
        os.makedirs(files_dir+'/emotions/party')
    if not os.path.exists(files_dir+'/emotions/electronic'):
        os.makedirs(files_dir+'/emotions/electronic')
    if not os.path.exists(files_dir+'/emotions/not party'):
        os.makedirs(files_dir+'/emotions/not party')
    if not os.path.exists(files_dir+'/emotions/not electronic'):
        os.makedirs(files_dir+'/emotions/not electronic')
    if not os.path.exists(files_dir+'/emotions/remixes/not acoustic'):
        os.makedirs(files_dir+'/emotions/remixes/not acoustic')
        
#look for all downloaded audio
tags_dirs = lambda files_dir: [os.path.join(files_dir,dirs) for dirs in next(os.walk(os.path.abspath(files_dir)))[1] if not os.path.join(files_dir, dirs) == files_dir +'/descriptores']

#emotions dictionary directory (to use with RedPanal API)
def multitag_emotions_dictionary_dir():
    """                                                                                     
    create emotions dictionary directory                                        
    """           
    os.makedirs('data/emotions_dictionary')

#locate all files in data emotions dir
def multitag_emotions_dir(tags_dirs, files_dir, generator):
    """                                                                                     
    locate all files in folders according to multitag emotions classes                                

    :param tags_dirs: directories of tags in data                                                                                            
    :param files_dir: main directory where to save files
    :param generator: generator containing the files (use neg_and_pos)                                                                                                               
    """                                                                                         
    files_format = ['.mp3', '.ogg', '.undefined', '.wav', '.mid', '.wma', '.amr']
    
    emotions_folder = ["/emotions/angry/", "/emotions/sad", "/emotions/relaxed", "/emotions/happy", "/emotions/party", "/emotions/electronic", "/emotions/relaxed"]
    
    emotions = ["anger", "sadness", "relaxation", "happiness", "party", "electronic", "acoustic"]                                                                 

    for t, c in list(generator):
        for tag in tags_dirs:
             for f in (list(os.walk(tag, topdown = False)))[-1][-1]:
                 if t.split('.')[0] == f.split('.')[0]:
                     if not f in list(os.walk(str().join((files_dir,emotions_folder[c])), topdown=False)):
                         shutil.copy(os.path.join(tag, f), os.path.join(files_dir+emotions_folder[c], f))     
                         print((str().join((str(f),' evokes ',emotions[c]))))
                         break

from transitions import Machine
import random
import subprocess

#Johnny, Music Emotional State Machine
class MusicEmotionStateMachine(object):
    def __init__(self, name, files_dir):
        self.states = ['angry','sad','relaxed','happy','not angry','not sad', 'not relaxed','not happy']
        self.name = name
        self.state = lambda: random.choice(self.states)
    def sad_music_remix(self, files, labels, filesb, labelsb, decisions, files_dir, harmonic = None):
        if harmonic is False or None:                          
            search_files = files[np.where(labels == 1)]                                                        
        else:
            search_files = files[np.where(labels == 2)]
        for i in range(len(search_files)):
             search_files[i] = search_files[i].split('.')[0]
        i = 0
        lab_files = []
        for tag in tags_dirs:
             for f in (list(os.walk(tag, topdown = False)))[-1][-1]:
                 if f.split('.')[0] in search_files:   
                     lab_files.append(os.path.join(tag, f))  
                     break        
        fx = random.choice(lab_files[::-1])
        music_emotion = labelsb[np.where(fx.split('/')[2].split('.')[0]+'.json' == filesb)][0]
        music_emotion_matching = [i.split('.')[0] for i in filesb[np.where(labelsb == music_emotion)]]
        emotion_matching = []
        for i in search_files:
            if i in music_emotion_matching: #we're filtering the search based on similar emotions (ie. if the file is sad and electronic then we remix it with another sad electronic file)
                emotion_matching.append(i)
        lab_files = []
        for tag in tags_dirs:
             for f in (list(os.walk(tag, topdown = False)))[-1][-1]:
                 if f.split('.')[0] in search_files:   
                     lab_files.append(os.path.join(tag, f))  
                     break 
        fy = random.choice(lab_files) 
        x = read(fx)[0]  
        y = read(fy)[0] 
        try:                                          
            x = (mono_stereo(x) if x[0].size == 2 else x) 
            y = (mono_stereo(y) if y[0].size == 2 else y) 
        except Exception as e:
            print("Remixing only a few seconds due to MemoryError")
            x = (mono_stereo(x[:192000 * 60]) if x[0].size == 2 else x) 
            y = (mono_stereo(y[:192000 * 60]) if y[0].size == 2 else y)                            
        fx = fx.split('/')[2].split('.')[0]+'.json'                                 
        fy = fy.split('/')[2].split('.')[0]+'.json'
        fx = np.where(files == fx)[0]                      
        fy = np.where(files == fy)[0]      
        if harmonic is False or None:                          
            dec_x = get_coordinate(fx, 1, decisions)                                                        
            dec_y = get_coordinate(fy, 1, decisions)
        else:
            dec_x = get_coordinate(fx, 2, decisions)
            dec_y = get_coordinate(fy, 2, decisions)
        x = source_separation(x[:192000*10], 4)[0]  
        x = scratch_music(x, dec_x)                            
        y = scratch_music(y, dec_y)                           
        x, y = same_time(x,y)                                                                       
        negative_arousal_samples = [i/i.max() for i in (x,y)]                                                                       
        negative_arousal_x = np.array(negative_arousal_samples).sum(axis=0)                                                           
        negative_arousal_x = 0.5*negative_arousal_x/negative_arousal_x.max()                                                              
        if harmonic is True:                                   
            return librosa.istft(librosa.decompose.hpss(librosa.stft(negative_arousal_x), margin = (1.0, 5.0))[0])                 
        if harmonic is False or harmonic is None:
            interv = hfc_onsets(np.float32(negative_arousal_x))
            steps = overlapped_intervals(interv)
            output = librosa.effects.remix(negative_arousal_x, steps[::-1], align_zeros = False)
            song = sonify(output, 44100)
            n_steps = extract_tonal_shift(song, 12) #based on maximum value of Harmonic Pitch Class Profile mean values of 12 bins we know where to shift
            try:
                output = librosa.effects.pitch_shift(output, sr = 44100, n_steps = n_steps)           
            except Exception as e:
                print("Remixing only a few seconds due to MemoryError")
                output = librosa.effects.pitch_shift(output[:1920000], sr = 44100, n_steps = n_steps) #remix only fewer seconds
            remix_filename = files_dir+'/emotions/remixes/sad/'+str(time.strftime("%Y%m%d-%H:%M:%S"))+'multitag_remix' 
            write_file(remix_filename, 44100, output)
            subprocess.call(["ffplay", "-nodisp", "-autoexit", remix_filename+'.ogg']) 
    def happy_music_remix(self, files, labels, filesb, labelsb, decisions, files_dir, harmonic = None):
        if harmonic is False or None:                          
            search_files = files[np.where(labels == 0)]                                                        
        else:
            search_files = files[np.where(labels == 3)]
        for i in range(len(search_files)):
             search_files[i] = search_files[i].split('.')[0]
        i = 0
        lab_files = []
        for tag in tags_dirs:
             for f in (list(os.walk(tag, topdown = False)))[-1][-1]:
                 if f.split('.')[0] in search_files:   
                     lab_files.append(os.path.join(tag, f))  
                     break        
        fx = random.choice(lab_files[::-1])
        music_emotion = labelsb[np.where(fx.split('/')[2].split('.')[0]+'.json' == filesb)][0]
        music_emotion_matching = [i.split('.')[0] for i in filesb[np.where(labelsb == music_emotion)]]
        emotion_matching = []
        for i in search_files:
            if i in music_emotion_matching: #we're filtering the search based on similar emotions (ie. if the file is sad and electronic then we remix it with another sad electronic file)
                emotion_matching.append(i)
        lab_files = []
        for tag in tags_dirs:
             for f in (list(os.walk(tag, topdown = False)))[-1][-1]:
                 if f.split('.')[0] in search_files:   
                     lab_files.append(os.path.join(tag, f))  
                     break 
        fy = random.choice(lab_files) 
        x = read(fx)[0]  
        y = read(fy)[0] 
        try:                                          
            x = (mono_stereo(x) if x[0].size == 2 else x) 
            y = (mono_stereo(y) if y[0].size == 2 else y) 
        except Exception as e:
            print("Remixing only a few seconds due to MemoryError")
            x = (mono_stereo(x[:192000 * 60]) if x[0].size == 2 else x) 
            y = (mono_stereo(y[:192000 * 60]) if y[0].size == 2 else y) 
        fx = fx.split('/')[2].split('.')[0]+'.json'                                 
        fy = fy.split('/')[2].split('.')[0]+'.json'                                  
        fx = np.where(files == fx)[0]                      
        fy = np.where(files == fy)[0]                
        if harmonic is False or None:                          
            dec_x = get_coordinate(fx, 3, decisions)                                                        
            dec_y = get_coordinate(fy, 3, decisions)
        else:
            dec_x = get_coordinate(fx, 0, decisions)
            dec_y = get_coordinate(fy, 0, decisions)
        x = source_separation(x[:192000*10], 4)[0] 
        x = scratch_music(x, dec_x)                            
        try:
            y = scratch_music(y, dec_y)
            x, y = same_time(x,y)
        except Exception as e:
            print('A memory error has ocurred during scratching, more snippets to be optimized')
        if x.size < y.size:
            y = y[:x.size]
        else:
            x = x[:y.size]
        positive_arousal_samples = [i/i.max() for i in (x,y)]  
        positive_arousal_x = np.sum(np.vstack(positive_arousal_samples), axis=0) 
        positive_arousal_x = 0.5*positive_arousal_x/positive_arousal_x.max()
        if harmonic is True:
            return librosa.istft(librosa.decompose.hpss(librosa.stft(positive_arousal_x), margin = (1.0, 5.0))[0])  
        if harmonic is False or harmonic is None:
            song = sonify(positive_arousal_x, 44100)
            song.mel_bands_global()
            interv = song.bpm()[1]
            steps = overlapped_intervals(np.int32(interv * 44100))
            output = librosa.effects.remix(positive_arousal_x, steps, align_zeros = False)
            n_steps = extract_tonal_shift(song) #based on maximum value of Harmonic Pitch Class Profile mean values of 12 bins we know where to shift
            try:
                output = librosa.effects.pitch_shift(output, sr = 44100, n_steps = n_steps)           
            except Exception as e:
                print("Remixing only a few seconds due to MemoryError")
                output = librosa.effects.pitch_shift(output[:1920000], sr = 44100, n_steps = n_steps) #remix only fewer seconds
            remix_filename = files_dir+'/emotions/remixes/happy/'+str(time.strftime("%Y%m%d-%H:%M:%S"))+'multitag_remix'
            write_file(remix_filename, 44100, np.float32(output))
            subprocess.call(["ffplay", "-nodisp", "-autoexit", remix_filename+'.ogg'])
    def relaxed_music_remix(self, neg_arous_dir, files, labels, filesb, labelsb, decisions, files_dir):
        relaxed_harmonic = self.sad_music_remix(files, labels, filesb, labelsb, decisions, files_dir, harmonic = True)
        interv = hfc_onsets(np.float32(relaxed_harmonic))
        steps = overlapped_intervals(interv)
        output = librosa.effects.remix(relaxed_harmonic, steps[::-1], align_zeros = True)
        if output.size < 512:                                                                                                 
            raise IndexError("Resulting signal is too short")
        n_steps = extract_tonal_shift(song, 12) #based on maximum value of Harmonic Pitch Class Profile mean values of 12 bins we know where to shift
        try:
            output = librosa.effects.pitch_shift(output, sr = 44100, n_steps = n_steps)           
        except Exception as e:
            print("Remixing only a few seconds due to MemoryError")
            output = librosa.effects.pitch_shift(output[:1920000], sr = 44100, n_steps = n_steps) #remix only fewer seconds
        remix_filename = files_dir+'/emotions/remixes/relaxed/'+str(time.strftime("%Y%m%d-%H:%M:%S"))+'multitag_remix'
        write_file(remix_filename, 44100, output)
        subprocess.call(["ffplay", "-nodisp", "-autoexit", remix_filename+'.ogg'])
    def angry_music_remix(self, files, labels, filesb, labelsb, decisions, files_dir):
        angry_harmonic = librosa.istft(self.happy_music_remix(files, labels, filesb, labelsb, decisions, files_dir, harmonic = True))
        song = sonify(angry_harmonic, 44100)
        song.mel_bands_global()
        interv = song.bpm()[1]
        steps = overlapped_intervals(interv)
        output = librosa.effects.remix(angry_harmonic, steps, align_zeros = True)
        if output.size < 512:
            raise IndexError("Resulting signal is too short")
        n_steps = extract_tonal_shift(song) #based on maximum value of Harmonic Pitch Class Profile mean values of 12 bins we know where to shift
        try:
            output = librosa.effects.pitch_shift(output, sr = 44100, n_steps = n_steps)           
        except Exception as e:
            print("Remixing only a few seconds due to MemoryError")
            output = librosa.effects.pitch_shift(output[:1920000], sr = 44100, n_steps = n_steps) #remix only fewer seconds
        remix_filename = files_dir+'/emotions/remixes/angry/'+str(time.strftime("%Y%m%d-%H:%M:%S"))+'multitag_remix'
        write_file(remix_filename, 44100, np.float32(output))
        subprocess.call(["ffplay", "-nodisp", "-autoexit", remix_filename+'.ogg'])
    def not_happy_music_remix(self, files, labels, filesb, labelsb, decisions, files_dir):
        search_files = files[np.where(labels != 3)]
        for i in range(len(search_files)):
             search_files[i] = search_files[i].split('.')[0]
        i = 0
        lab_files = []
        for tag in tags_dirs:
             for f in (list(os.walk(tag, topdown = False)))[-1][-1]:
                 if f.split('.')[0] in search_files:   
                     lab_files.append(os.path.join(tag, f))  
                     break        
        fx = random.choice(lab_files)
        music_emotion = labelsb[np.where(fx.split('/')[2].split('.')[0]+'.json' == filesb)][0]
        music_emotion_matching = [i.split('.')[0] for i in filesb[np.where(labelsb == music_emotion)]]
        emotion_matching = []
        for i in search_files:
            if i in music_emotion_matching: #we're filtering the search based on similar emotions (ie. if the file is sad and electronic then we remix it with another sad electronic file)
                emotion_matching.append(i)
        lab_files = []
        for tag in tags_dirs:
             for f in (list(os.walk(tag, topdown = False)))[-1][-1]:
                 if f.split('.')[0] in search_files:   
                     lab_files.append(os.path.join(tag, f))  
                     break 
        fy = random.choice(lab_files) 
        x = read(fx)[0]  
        y = read(fy)[0] 
        try:                                          
            x = (mono_stereo(x) if x[0].size == 2 else x) 
            y = (mono_stereo(y) if y[0].size == 2 else y) 
        except Exception as e:
            print("Remixing only a few seconds due to MemoryError")
            x = (mono_stereo(x[:192000 * 60]) if x[0].size == 2 else x) 
            y = (mono_stereo(y[:192000 * 60]) if y[0].size == 2 else y)                                                 
        x = read(fx)[0]  
        y = read(fy)[0] 
        fx = fx.split('/')[2].split('.')[0]+'.json'                                 
        fy = fy.split('/')[2].split('.')[0]+'.json' 
        try:                                          
            x = (mono_stereo(x) if x[0].size == 2 else x) 
            y = (mono_stereo(y) if y[0].size == 2 else y) 
        except Exception as e:
            print("Remixing only a few seconds due to MemoryError")
            x = (mono_stereo(x[:192000 * 60]) if x[0].size == 2 else x) 
            y = (mono_stereo(y[:192000 * 60]) if y[0].size == 2 else y)                                
        fx = np.where(files == fx)[0]                    
        fy = np.where(files == fy)[0]             
        dec_x = get_coordinate(fx, choice(list(range(3))), decisions)               
        dec_y = get_coordinate(fy, choice(list(range(3))), decisions)
        x = source_separation(x[:192000*10], 4)[0] 
        x = scratch_music(x, dec_x)                            
        y = scratch_music(y, dec_y)
        x, y = same_time(x, y)
        not_happy_x = np.sum((x,y),axis=0) 
        not_happy_x = 0.5*not_happy_x/not_happy_x.max()
        interv = hfc_onsets(np.float32(not_happy_x))
        steps = overlapped_intervals(interv)
        output = librosa.effects.remix(not_happy_x, steps[::-1], align_zeros = True)
        if output.size < 512:                                                                                                 
            raise IndexError("Resulting signal is too short")
        n_steps = extract_tonal_shift(song, 12) #based on maximum value of Harmonic Pitch Class Profile mean values of 12 bins we know where to shift
        try:
            output = librosa.effects.pitch_shift(output, sr = 44100, n_steps = n_steps)           
        except Exception as e:
            print("Remixing only a few seconds due to MemoryError")
            output = librosa.effects.pitch_shift(output[:1920000], sr = 44100, n_steps = n_steps) #remix only fewer seconds
        remix_filename = files_dir+'/emotions/remixes/not happy/'+str(time.strftime("%Y%m%d-%H:%M:%S"))+'multitag_remix'
        write_file(remix_filename, 44100, output)
        subprocess.call(["ffplay", "-nodisp", "-autoexit", remix_filename+'.ogg'])
    def not_sad_music_remix(self, files, labels, filesb, labelsb, decisions, files_dir):
        search_files = files[np.where(labels != 1)]
        for i in range(len(search_files)):
             search_files[i] = search_files[i].split('.')[0]
        i = 0
        lab_files = []
        for tag in tags_dirs:
             for f in (list(os.walk(tag, topdown = False)))[-1][-1]:
                 if f.split('.')[0] in search_files:   
                     lab_files.append(os.path.join(tag, f))  
                     break        
        fx = random.choice(lab_files)
        music_emotion = labelsb[np.where(fx.split('/')[2].split('.')[0]+'.json' == filesb)][0]
        music_emotion_matching = [i.split('.')[0] for i in filesb[np.where(labelsb == music_emotion)]]
        emotion_matching = []
        for i in search_files:
            if i in music_emotion_matching: #we're filtering the search based on similar emotions (ie. if the file is sad and electronic then we remix it with another sad electronic file)
                emotion_matching.append(i)
        lab_files = []
        for tag in tags_dirs:
             for f in (list(os.walk(tag, topdown = False)))[-1][-1]:
                 if f.split('.')[0] in search_files:   
                     lab_files.append(os.path.join(tag, f))  
                     break 
        fy = random.choice(lab_files) 
        x = read(fx)[0]  
        y = read(fy)[0] 
        try:                                          
            x = (mono_stereo(x) if x[0].size == 2 else x) 
            y = (mono_stereo(y) if y[0].size == 2 else y) 
        except Exception as e:
            print("Remixing only a few seconds due to MemoryError")
            x = (mono_stereo(x[:192000 * 60]) if x[0].size == 2 else x) 
            y = (mono_stereo(y[:192000 * 60]) if y[0].size == 2 else y)                                                 
        x = read(fx)[0]  
        y = read(fy)[0] 
        fx = fx.split('/')[2].split('.')[0]+'.json'                                 
        fy = fy.split('/')[2].split('.')[0]+'.json' 
        try:                                          
            x = (mono_stereo(x) if x[0].size == 2 else x) 
            y = (mono_stereo(y) if y[0].size == 2 else y) 
        except Exception as e:
            print("Remixing only a few seconds due to MemoryError")
            x = (mono_stereo(x[:192000 * 60]) if x[0].size == 2 else x) 
            y = (mono_stereo(y[:192000 * 60]) if y[0].size == 2 else y)                                
        fx = np.where(files == fx)[0]                    
        fy = np.where(files == fy)[0]             
        dec_x = get_coordinate(fx, choice([0,2,3]), decisions)               
        dec_y = get_coordinate(fy, choice([0,2,3]), decisions)
        x = source_separation(x[:192000*10], 4)[0] 
        x = scratch_music(x, dec_x)                            
        y = scratch_music(y, dec_y)
        x, y = same_time(x,y)
        not_sad_x = np.sum((x,y),axis=0) 
        not_sad_x = np.float32(0.5*not_sad_x/not_sad_x.max())
        song = sonify(not_sad_x, 44100)
        song.mel_bands_global()
        interv = song.bpm()[1]
        steps = overlapped_intervals(interv)
        output = librosa.effects.remix(not_sad_x, steps[::-1], align_zeros = True)
        if output.size < 512:
            raise IndexError("Resulting signal is too short")
        n_steps = extract_tonal_shift(song, 12) #based on maximum value of Harmonic Pitch Class Profile mean values of 12 bins we know where to shift
        try:
            output = librosa.effects.pitch_shift(output, sr = 44100, n_steps = n_steps)           
        except Exception as e:
            print("Remixing only a few seconds due to MemoryError")
            output = librosa.effects.pitch_shift(output[:1920000], sr = 44100, n_steps = n_steps) #remix only fewer seconds
        remix_filename = files_dir+'/emotions/remixes/not sad/'+str(time.strftime("%Y%m%d-%H:%M:%S"))+'multitag_remix'
        write_file(remix_filename, 44100, np.float32(output))
        subprocess.call(["ffplay", "-nodisp", "-autoexit", remix_filename+'.ogg'])
    def not_angry_music_remix(self, files, labels, filesb, labelsb, decisions, files_dir):
        search_files = files[np.where(labels != 0)]
        for i in range(len(search_files)):
             search_files[i] = search_files[i].split('.')[0]
        i = 0
        lab_files = []
        for tag in tags_dirs:
             for f in (list(os.walk(tag, topdown = False)))[-1][-1]:
                 if f.split('.')[0] in search_files:   
                     lab_files.append(os.path.join(tag, f))  
                     break        
        fx = random.choice(lab_files)
        music_emotion = labelsb[np.where(fx.split('/')[2].split('.')[0]+'.json' == filesb)][0]
        music_emotion_matching = [i.split('.')[0] for i in filesb[np.where(labelsb == music_emotion)]]
        emotion_matching = []
        for i in search_files:
            if i in music_emotion_matching: #we're filtering the search based on similar emotions (ie. if the file is sad and electronic then we remix it with another sad electronic file)
                emotion_matching.append(i)
        lab_files = []
        for tag in tags_dirs:
             for f in (list(os.walk(tag, topdown = False)))[-1][-1]:
                 if f.split('.')[0] in search_files:   
                     lab_files.append(os.path.join(tag, f))  
                     break 
        fy = random.choice(lab_files) 
        x = read(fx)[0]  
        y = read(fy)[0] 
        try:                                          
            x = (mono_stereo(x) if x[0].size == 2 else x) 
            y = (mono_stereo(y) if y[0].size == 2 else y) 
        except Exception as e:
            print("Remixing only a few seconds due to MemoryError")
            x = (mono_stereo(x[:192000 * 60]) if x[0].size == 2 else x) 
            y = (mono_stereo(y[:192000 * 60]) if y[0].size == 2 else y)                                                 
        fx = fx.split('/')[2].split('.')[0]+'.json'                                 
        fy = fy.split('/')[2].split('.')[0]+'.json'                               
        fx = np.where(files == fx)[0]                    
        fy = np.where(files == fy)[0]               
        dec_x = get_coordinate(fx, choice(list(range(1,3))), decisions)               
        dec_y = get_coordinate(fy, choice(list(range(1,3))), decisions)
        x = source_separation(x[:192000*10], 4)[0] 
        x = scratch_music(x, dec_x)                            
        y = scratch_music(y, dec_y)
        x, y = same_time(x,y)
        stft_morph = np.nan_to_num(morph(x,y,512,0.01,0.7))
        interv = hfc_onsets(np.float32(stft_morph))
        steps = overlapped_intervals(interv)
        output = librosa.effects.remix(stft_morph, steps[::-1], align_zeros = False)
        if output.size < 512:                                                                                                 
            raise IndexError("Resulting signal is too short")
        n_steps = extract_tonal_shift(song) #based on maximum value of Harmonic Pitch Class Profile mean values of 12 bins we know where to shift
        try:
            output = librosa.effects.pitch_shift(output, sr = 44100, n_steps = n_steps)           
        except Exception as e:
            print("Remixing only a few seconds due to MemoryError")
            output = librosa.effects.pitch_shift(output[:1920000], sr = 44100, n_steps = n_steps) #remix only fewer seconds
        remix_filename = files_dir+'/emotions/remixes/not angry/'+str(time.strftime("%Y%m%d-%H:%M:%S"))+'multitag_remix'
        write_file(remix_filename, 44100, output)
        subprocess.call(["ffplay", "-nodisp", "-autoexit", remix_filename+'.ogg'])
    def not_relaxed_music_remix(self, files, labels, filesb, labelsb, decisions, files_dir):
        search_files = files[np.where(labels != 2)]
        for i in range(len(search_files)):
             search_files[i] = search_files[i].split('.')[0]
        i = 0
        lab_files = []
        for tag in tags_dirs:
             for f in (list(os.walk(tag, topdown = False)))[-1][-1]:
                 if f.split('.')[0] in search_files:   
                     lab_files.append(os.path.join(tag, f))  
                     break        
        fx = random.choice(lab_files)
        music_emotion = labelsb[np.where(fx.split('/')[2].split('.')[0]+'.json' == filesb)][0]
        music_emotion_matching = [i.split('.')[0] for i in filesb[np.where(labelsb == music_emotion)]]
        emotion_matching = []
        for i in search_files:
            if i in music_emotion_matching: #we're filtering the search based on similar emotions (ie. if the file is sad and electronic then we remix it with another sad electronic file)
                emotion_matching.append(i)
        lab_files = []
        for tag in tags_dirs:
             for f in (list(os.walk(tag, topdown = False)))[-1][-1]:
                 if f.split('.')[0] in search_files:   
                     lab_files.append(os.path.join(tag, f))  
                     break 
        fy = random.choice(lab_files) 
        x = read(fx)[0]  
        y = read(fy)[0] 
        try:                                          
            x = (mono_stereo(x) if x[0].size == 2 else x) 
            y = (mono_stereo(y) if y[0].size == 2 else y) 
        except Exception as e:
            print("Remixing only a few seconds due to MemoryError")
            x = (mono_stereo(x[:192000 * 60]) if x[0].size == 2 else x) 
            y = (mono_stereo(y[:192000 * 60]) if y[0].size == 2 else y)                                                 
        x = read(fx)[0]  
        y = read(fy)[0] 
        fx = fx.split('/')[2].split('.')[0]+'.json'                                 
        fy = fy.split('/')[2].split('.')[0]+'.json' 
        try:                                          
            x = (mono_stereo(x) if x[0].size == 2 else x) 
            y = (mono_stereo(y) if y[0].size == 2 else y) 
        except Exception as e:
            print("Remixing only a few seconds due to MemoryError")
            x = (mono_stereo(x[:192000 * 60]) if x[0].size == 2 else x) 
            y = (mono_stereo(y[:192000 * 60]) if y[0].size == 2 else y)                                
        fx = np.where(files == fx)[0]                    
        fy = np.where(files == fy)[0]        
        dec_x = get_coordinate(fx, choice([0,1,3]), decisions)               
        dec_y = get_coordinate(fy, choice([0,1,3]), decisions)
        x = source_separation(x[:192000*10], 4)[0] 
        x = scratch_music(x, dec_x)                            
        y = scratch_music(y, dec_y)
        x, y = same_time(x,y)
        stft_morph = np.nan_to_num(morph(x,y,512,0.01,0.7))
        song = sonify(stft_morph, 44100)
        song.mel_bands_global()
        interv = song.bpm()[1]
        steps = overlapped_intervals(interv)
        output = librosa.effects.remix(stft_morph, steps[::-1], align_zeros = False)
        if output.size < 512:                                                                                                 
            raise IndexError("Resulting signal is too short")
        n_steps = extract_tonal_shift(song) #based on maximum value of Harmonic Pitch Class Profile mean values of 12 bins we know where to shift
        try:
            output = librosa.effects.pitch_shift(output, sr = 44100, n_steps = n_steps)           
        except Exception as e:
            print("Remixing only a few seconds due to MemoryError")
            output = librosa.effects.pitch_shift(output[:1920000], sr = 44100, n_steps = n_steps) #remix only fewer seconds
        remix_filename = files_dir+'/emotions/remixes/not relaxed/'+str(time.strftime("%Y%m%d-%H:%M:%S"))+'multitag_remix'
        write_file(remix_filename, 44100, np.float32(output))
        subprocess.call(["ffplay", "-nodisp", "-autoexit", remix_filename+'.ogg'])
    def acoustic_music_remix(self, files, labels, filesb, labelsb, decisions, files_dir):
        search_files = filesb[np.where(labelsb == 0)]
        for i in range(len(search_files)):
             search_files[i] = search_files[i].split('.')[0]
        i = 0
        lab_files = []
        for tag in tags_dirs:
             for f in (list(os.walk(tag, topdown = False)))[-1][-1]:
                 if f.split('.')[0] in search_files:   
                     lab_files.append(os.path.join(tag, f))  
                     break        
        fx = random.choice(lab_files[::-1])
        music_emotion = labels[np.where(fx.split('/')[2].split('.')[0]+'.json' == files)][0]
        music_emotion_matching = [i.split('.')[0] for i in files[np.where(labels == music_emotion)]]
        emotion_matching = []
        for i in search_files:
            if i in music_emotion_matching: #we're filtering the search based on similar emotions (ie. if the file is sad and electronic then we remix it with another sad electronic file)
                emotion_matching.append(i)
        lab_files = []
        for tag in tags_dirs:
             for f in (list(os.walk(tag, topdown = False)))[-1][-1]:
                 if f.split('.')[0] in search_files:   
                     lab_files.append(os.path.join(tag, f))  
                     break 
        fy = random.choice(lab_files) 
        x = read(fx)[0]  
        y = read(fy)[0] 
        try:                                          
            x = (mono_stereo(x) if x[0].size == 2 else x) 
            y = (mono_stereo(y) if y[0].size == 2 else y) 
        except Exception as e:
            print("Remixing only a few seconds due to MemoryError")
            x = (mono_stereo(x[:192000 * 60]) if x[0].size == 2 else x) 
            y = (mono_stereo(y[:192000 * 60]) if y[0].size == 2 else y)                            
        fx = fx.split('/')[2].split('.')[0]+'.json'                                 
        fy = fy.split('/')[2].split('.')[0]+'.json'
        fx = np.where(files == fx)[0]                      
        fy = np.where(files == fy)[0]      
        dec_x = get_coordinate(fx, music_emotion, decisions)
        dec_y = get_coordinate(fy, music_emotion, decisions)
        x = source_separation(x[:192000*10], 4)[0]  
        x = scratch_music(x, dec_x)                            
        y = scratch_music(y, dec_y)                           
        x, y = same_time(x,y)                                                                       
        negative_arousal_samples = [i/i.max() for i in (x,y)]                                                                       
        negative_arousal_x = np.array(negative_arousal_samples).sum(axis=0)                                                           
        negative_arousal_x = 0.5*negative_arousal_x/negative_arousal_x.max()
        interv = hfc_onsets(np.float32(negative_arousal_x))
        steps = overlapped_intervals(interv)
        output = librosa.effects.remix(negative_arousal_x, steps[::-1], align_zeros = False)
        song = sonify(output, 44100)
        n_steps = extract_tonal_shift(song, 12) #based on maximum value of Harmonic Pitch Class Profile mean values of 12 bins we know where to shift
        try:
            output = librosa.effects.pitch_shift(output, sr = 44100, n_steps = n_steps)           
        except Exception as e:
            print("Remixing only a few seconds due to MemoryError")
            output = librosa.effects.pitch_shift(output[:1920000], sr = 44100, n_steps = n_steps) #remix only fewer seconds
        remix_filename = files_dir+'/emotions/remixes/sad/'+str(time.strftime("%Y%m%d-%H:%M:%S"))+'multitag_remix' 
        write_file(remix_filename, 44100, output)
        subprocess.call(["ffplay", "-nodisp", "-autoexit", remix_filename+'.ogg']) 
    def electronic_music_remix(self, files, labels, filesb, labelsb, decisions, files_dir):
        search_files = filesb[np.where(labelsb == 1)]
        for i in range(len(search_files)):
             search_files[i] = search_files[i].split('.')[0]
        i = 0
        lab_files = []
        for tag in tags_dirs:
             for f in (list(os.walk(tag, topdown = False)))[-1][-1]:
                 if f.split('.')[0] in search_files:   
                     lab_files.append(os.path.join(tag, f))  
                     break        
        fx = random.choice(lab_files[::-1])
        music_emotion = labels[np.where(fx.split('/')[2].split('.')[0]+'.json' == files)][0]
        music_emotion_matching = [i.split('.')[0] for i in files[np.where(labels == music_emotion)]]
        emotion_matching = []
        for i in search_files:
            if i in music_emotion_matching: #we're filtering the search based on similar emotions (ie. if the file is sad and electronic then we remix it with another sad electronic file)
                emotion_matching.append(i)
        lab_files = []
        for tag in tags_dirs:
             for f in (list(os.walk(tag, topdown = False)))[-1][-1]:
                 if f.split('.')[0] in search_files:   
                     lab_files.append(os.path.join(tag, f))  
                     break 
        fy = random.choice(lab_files) 
        x = read(fx)[0]  
        y = read(fy)[0] 
        try:                                          
            x = (mono_stereo(x) if x[0].size == 2 else x) 
            y = (mono_stereo(y) if y[0].size == 2 else y) 
        except Exception as e:
            print("Remixing only a few seconds due to MemoryError")
            x = (mono_stereo(x[:192000 * 60]) if x[0].size == 2 else x) 
            y = (mono_stereo(y[:192000 * 60]) if y[0].size == 2 else y) 
        fx = fx.split('/')[2].split('.')[0]+'.json'                                 
        fy = fy.split('/')[2].split('.')[0]+'.json'                                  
        fx = np.where(files == fx)[0]                      
        fy = np.where(files == fy)[0]                
        dec_x = get_coordinate(fx, music_emotion, decisions)
        dec_y = get_coordinate(fy, music_emotion, decisions)
        x = source_separation(x[:192000*10], 4)[0]  
        try:
            x = scratch_music(x, dec_x)
        except Exception as e:
            print("A sound with too much 0s has been found and you wouldn't scratch it")                           
        try:
            y = scratch_music(y, dec_y)
            x, y = same_time(x,y)
        except Exception as e:
            print('A memory error has ocurred during scratching, more snippets to be optimized')
        if x.size < y.size:
            y = y[:x.size]
        else:
            x = x[:y.size]
        positive_arousal_samples = [i/i.max() for i in (x,y)]  
        positive_arousal_x = np.sum(np.vstack(positive_arousal_samples), axis=0) 
        positive_arousal_x = 0.5*positive_arousal_x/positive_arousal_x.max()
        song = sonify(positive_arousal_x, 44100)
        song.mel_bands_global()
        interv = song.bpm()[1]
        steps = overlapped_intervals(np.int32(interv * 44100))
        output = librosa.effects.remix(positive_arousal_x, steps, align_zeros = False)
        if output.size < 512:                                                                                                 
            raise IndexError("Resulting signal is too short")
        n_steps = extract_tonal_shift(song, 12) #based on maximum value of Harmonic Pitch Class Profile mean values of 12 bins we know where to shift
        try:
            output = librosa.effects.pitch_shift(output, sr = 44100, n_steps = n_steps)           
        except Exception as e:
            print("Remixing only a few seconds due to MemoryError")
            output = librosa.effects.pitch_shift(output[:1920000], sr = 44100, n_steps = n_steps) #remix only fewer seconds
        remix_filename = files_dir+'/emotions/remixes/happy/'+str(time.strftime("%Y%m%d-%H:%M:%S"))+'multitag_remix'
        write_file(remix_filename, 44100, np.float32(output))
        subprocess.call(["ffplay", "-nodisp", "-autoexit", remix_filename+'.ogg'])
    def party_music_remix(self, files, labels, filesb, labelsb, decisions, files_dir):
        search_files = filesb[np.where(labelsb == 2)]
        for i in range(len(search_files)):
             search_files[i] = search_files[i].split('.')[0]
        i = 0
        lab_files = []
        for tag in tags_dirs:
             for f in (list(os.walk(tag, topdown = False)))[-1][-1]:
                 if f.split('.')[0] in search_files:   
                     lab_files.append(os.path.join(tag, f))  
                     break        
        fx = random.choice(lab_files[::-1])
        music_emotion = labels[np.where(fx.split('/')[2].split('.')[0]+'.json' == files)][0]
        music_emotion_matching = [i.split('.')[0] for i in files[np.where(labels == music_emotion)]]
        emotion_matching = []
        for i in search_files:
            if i in music_emotion_matching: #we're filtering the search based on similar emotions (ie. if the file is sad and electronic then we remix it with another sad electronic file)
                emotion_matching.append(i)
        lab_files = []
        for tag in tags_dirs:
             for f in (list(os.walk(tag, topdown = False)))[-1][-1]:
                 if f.split('.')[0] in search_files:   
                     lab_files.append(os.path.join(tag, f))  
                     break 
        fy = random.choice(lab_files) 
        x = read(fx)[0]  
        y = read(fy)[0] 
        try:                                          
            x = (mono_stereo(x) if x[0].size == 2 else x) 
            y = (mono_stereo(y) if y[0].size == 2 else y) 
        except Exception as e:
            print("Remixing only a few seconds due to MemoryError")
            x = (mono_stereo(x[:192000 * 60]) if x[0].size == 2 else x) 
            y = (mono_stereo(y[:192000 * 60]) if y[0].size == 2 else y) 
        fx = fx.split('/')[2].split('.')[0]+'.json'                                 
        fy = fy.split('/')[2].split('.')[0]+'.json'                                  
        fx = np.where(files == fx)[0]                      
        fy = np.where(files == fy)[0]                
        dec_x = get_coordinate(fx, music_emotion, decisions)
        dec_y = get_coordinate(fy, music_emotion, decisions)
        x = source_separation(x[:192000*10], 4)[0] 
        x = scratch_music(x, dec_x)                            
        try:
            y = scratch_music(y, dec_y)
            x, y = same_time(x,y)
        except Exception as e:
            print('A memory error has ocurred during scratching, more snippets to be optimized')
        if x.size < y.size:
            y = y[:x.size]
        else:
            x = x[:y.size]
        positive_arousal_samples = [i/i.max() for i in (x,y)]  
        positive_arousal_x = np.sum(np.vstack(positive_arousal_samples), axis=0) 
        positive_arousal_x = 0.5*positive_arousal_x/positive_arousal_x.max()
        song = sonify(positive_arousal_x, 44100)
        song.mel_bands_global()
        interv = song.bpm()[1]
        steps = overlapped_intervals(np.int32(interv * 44100))
        output = librosa.effects.remix(positive_arousal_x, steps, align_zeros = False)
        if output.size < 512:
            raise IndexError("Resulting signal is too short")
        n_steps = extract_tonal_shift(song, 12) #based on maximum value of Harmonic Pitch Class Profile mean values of 12 bins we know where to shift
        try:
            output = librosa.effects.pitch_shift(output, sr = 44100, n_steps = n_steps)           
        except Exception as e:
            print("Remixing only a few seconds due to MemoryError")
            output = librosa.effects.pitch_shift(output[:1920000], sr = 44100, n_steps = n_steps) #remix only fewer seconds
        remix_filename = files_dir+'/emotions/remixes/happy/'+str(time.strftime("%Y%m%d-%H:%M:%S"))+'multitag_remix'
        write_file(remix_filename, 44100, np.float32(output))
        subprocess.call(["ffplay", "-nodisp", "-autoexit", remix_filename+'.ogg'])
    def not_acoustic_music_remix(self, files, labels, filesb, labelsb, decisions, files_dir):
        search_files = filesb[np.where(labelsb != 0)]
        for i in range(len(search_files)):
             search_files[i] = search_files[i].split('.')[0]
        i = 0
        lab_files = []
        for tag in tags_dirs:
             for f in (list(os.walk(tag, topdown = False)))[-1][-1]:
                 if f.split('.')[0] in search_files:   
                     lab_files.append(os.path.join(tag, f))  
                     break        
        fx = random.choice(lab_files[::-1])
        music_emotion = labels[np.where(fx.split('/')[2].split('.')[0]+'.json' == files)][0]
        music_emotion_matching = [i.split('.')[0] for i in files[np.where(labels == music_emotion)]]
        emotion_matching = []
        for i in search_files:
            if i in music_emotion_matching: #we're filtering the search based on similar emotions (ie. if the file is sad and electronic then we remix it with another sad electronic file)
                emotion_matching.append(i)
        lab_files = []
        for tag in tags_dirs:
             for f in (list(os.walk(tag, topdown = False)))[-1][-1]:
                 if f.split('.')[0] in search_files:   
                     lab_files.append(os.path.join(tag, f))  
                     break 
        fy = random.choice(lab_files) 
        x = read(fx)[0]  
        y = read(fy)[0] 
        try:                                          
            x = (mono_stereo(x) if x[0].size == 2 else x) 
            y = (mono_stereo(y) if y[0].size == 2 else y) 
        except Exception as e:
            print("Remixing only a few seconds due to MemoryError")
            x = (mono_stereo(x[:192000 * 60]) if x[0].size == 2 else x) 
            y = (mono_stereo(y[:192000 * 60]) if y[0].size == 2 else y)                            
        fx = fx.split('/')[2].split('.')[0]+'.json'                                 
        fy = fy.split('/')[2].split('.')[0]+'.json'
        fx = np.where(files == fx)[0]                      
        fy = np.where(files == fy)[0]      
        dec_x = get_coordinate(fx, music_emotion, decisions)
        dec_y = get_coordinate(fy, music_emotion, decisions)
        x = source_separation(x[:192000*10], 4)[0]  
        x = scratch_music(x, dec_x)                            
        y = scratch_music(y, dec_y)                           
        x, y = same_time(x,y)                                                                       
        negative_arousal_samples = [i/i.max() for i in (x,y)]                                                                       
        negative_arousal_x = np.array(negative_arousal_samples).sum(axis=0)                                                           
        negative_arousal_x = 0.5*negative_arousal_x/negative_arousal_x.max()
        interv = hfc_onsets(np.float32(negative_arousal_x))
        steps = overlapped_intervals(interv)
        output = librosa.effects.remix(negative_arousal_x, steps[::-1], align_zeros = False)
        if output.size < 512:
            raise IndexError("Resulting signal is too short")
        song = sonify(output, 44100)
        n_steps = extract_tonal_shift(song, 12) #based on maximum value of Harmonic Pitch Class Profile mean values of 12 bins we know where to shift
        try:
            output = librosa.effects.pitch_shift(output, sr = 44100, n_steps = n_steps)           
        except Exception as e:
            print("Remixing only a few seconds due to MemoryError")
            output = librosa.effects.pitch_shift(output[:1920000], sr = 44100, n_steps = n_steps) #remix only fewer seconds
        remix_filename = files_dir+'/emotions/remixes/sad/'+str(time.strftime("%Y%m%d-%H:%M:%S"))+'multitag_remix' 
        write_file(remix_filename, 44100, output)
        subprocess.call(["ffplay", "-nodisp", "-autoexit", remix_filename+'.ogg']) 
    def not_electronic_music_remix(self, files, labels, filesb, labelsb, decisions, files_dir):
        search_files = filesb[np.where(labelsb != 1)]
        for i in range(len(search_files)):
             search_files[i] = search_files[i].split('.')[0]
        i = 0
        lab_files = []
        for tag in tags_dirs:
             for f in (list(os.walk(tag, topdown = False)))[-1][-1]:
                 if f.split('.')[0] in search_files:   
                     lab_files.append(os.path.join(tag, f))  
                     break        
        fx = random.choice(lab_files[::-1])
        music_emotion = labels[np.where(fx.split('/')[2].split('.')[0]+'.json' == files)][0]
        music_emotion_matching = [i.split('.')[0] for i in files[np.where(labels == music_emotion)]]
        emotion_matching = []
        for i in search_files:
            if i in music_emotion_matching: #we're filtering the search based on similar emotions (ie. if the file is sad and electronic then we remix it with another sad electronic file)
                emotion_matching.append(i)
        lab_files = []
        for tag in tags_dirs:
             for f in (list(os.walk(tag, topdown = False)))[-1][-1]:
                 if f.split('.')[0] in search_files:   
                     lab_files.append(os.path.join(tag, f))  
                     break 
        fy = random.choice(lab_files) 
        x = read(fx)[0]  
        y = read(fy)[0] 
        try:                                          
            x = (mono_stereo(x) if x[0].size == 2 else x) 
            y = (mono_stereo(y) if y[0].size == 2 else y) 
        except Exception as e:
            print("Remixing only a few seconds due to MemoryError")
            x = (mono_stereo(x[:192000 * 60]) if x[0].size == 2 else x) 
            y = (mono_stereo(y[:192000 * 60]) if y[0].size == 2 else y) 
        fx = fx.split('/')[2].split('.')[0]+'.json'                                 
        fy = fy.split('/')[2].split('.')[0]+'.json'                                  
        fx = np.where(files == fx)[0]                      
        fy = np.where(files == fy)[0]                
        dec_x = get_coordinate(fx, music_emotion, decisions)
        dec_y = get_coordinate(fy, music_emotion, decisions)
        x = source_separation(x[:192000*10], 4)[0] 
        x = scratch_music(x, dec_x)                            
        try:
            y = scratch_music(y, dec_y)
            x, y = same_time(x,y)
        except Exception as e:
            print('A memory error has ocurred during scratching, more snippets to be optimized')
        if x.size < y.size:
            y = y[:x.size]
        else:
            x = x[:y.size]
        positive_arousal_samples = [i/i.max() for i in (x,y)]  
        positive_arousal_x = np.sum(np.vstack(positive_arousal_samples), axis=0) 
        positive_arousal_x = 0.5*positive_arousal_x/positive_arousal_x.max()
        song = sonify(positive_arousal_x, 44100)
        song.mel_bands_global()
        interv = song.bpm()[1]
        steps = overlapped_intervals(np.int32(interv * 44100))
        output = librosa.effects.remix(positive_arousal_x, steps, align_zeros = False)
        if output.size < 512:
            raise IndexError("Resulting signal is too short")
        n_steps = extract_tonal_shift(song, 12) #based on maximum value of Harmonic Pitch Class Profile mean values of 12 bins we know where to shift
        try:
            output = librosa.effects.pitch_shift(output, sr = 44100, n_steps = n_steps)           
        except Exception as e:
            print("Remixing only a few seconds due to MemoryError")
            output = librosa.effects.pitch_shift(output[:1920000], sr = 44100, n_steps = n_steps) #remix only fewer seconds
        remix_filename = files_dir+'/emotions/remixes/happy/'+str(time.strftime("%Y%m%d-%H:%M:%S"))+'multitag_remix'
        write_file(remix_filename, 44100, np.float32(output))
        subprocess.call(["ffplay", "-nodisp", "-autoexit", remix_filename+'.ogg'])
    def not_party_music_remix(self, files, labels, filesb, labelsb, decisions, files_dir):
        search_files = filesb[np.where(labelsb != 2)]
        for i in range(len(search_files)):
             search_files[i] = search_files[i].split('.')[0]
        i = 0
        lab_files = []
        for tag in tags_dirs:
             for f in (list(os.walk(tag, topdown = False)))[-1][-1]:
                 if f.split('.')[0] in search_files:   
                     lab_files.append(os.path.join(tag, f))  
                     break        
        fx = random.choice(lab_files[::-1])
        music_emotion = labels[np.where(fx.split('/')[2].split('.')[0]+'.json' == files)][0]
        music_emotion_matching = [i.split('.')[0] for i in files[np.where(labels == music_emotion)]]
        emotion_matching = []
        for i in search_files:
            if i in music_emotion_matching: #we're filtering the search based on similar emotions (ie. if the file is sad and electronic then we remix it with another sad electronic file)
                emotion_matching.append(i)
        lab_files = []
        for tag in tags_dirs:
             for f in (list(os.walk(tag, topdown = False)))[-1][-1]:
                 if f.split('.')[0] in search_files:   
                     lab_files.append(os.path.join(tag, f))  
                     break 
        fy = random.choice(lab_files) 
        x = read(fx)[0]  
        y = read(fy)[0] 
        try:                                          
            x = (mono_stereo(x) if x[0].size == 2 else x) 
            y = (mono_stereo(y) if y[0].size == 2 else y) 
        except Exception as e:
            print("Remixing only a few seconds due to MemoryError")
            x = (mono_stereo(x[:192000 * 60]) if x[0].size == 2 else x) 
            y = (mono_stereo(y[:192000 * 60]) if y[0].size == 2 else y) 
        fx = fx.split('/')[2].split('.')[0]+'.json'                                 
        fy = fy.split('/')[2].split('.')[0]+'.json'                                  
        fx = np.where(files == fx)[0]                      
        fy = np.where(files == fy)[0]                
        dec_x = get_coordinate(fx, music_emotion, decisions)
        dec_y = get_coordinate(fy, music_emotion, decisions)
        x = source_separation(x[:192000*10], 4)[0] 
        x = scratch_music(x, dec_x)                            
        try:
            y = scratch_music(y, dec_y)
            x, y = same_time(x,y)
        except Exception as e:
            print('A memory error has ocurred during scratching, more snippets to be optimized')
        if x.size < y.size:
            y = y[:x.size]
        else:
            x = x[:y.size]
        positive_arousal_samples = [i/i.max() for i in (x,y)]  
        positive_arousal_x = np.sum(np.vstack(positive_arousal_samples), axis=0) 
        positive_arousal_x = 0.5*positive_arousal_x/positive_arousal_x.max()
        song = sonify(positive_arousal_x, 44100)
        song.mel_bands_global()
        interv = song.bpm()[1]
        steps = overlapped_intervals(np.int32(interv * 44100))
        output = librosa.effects.remix(positive_arousal_x, steps, align_zeros = False)
        if output.size < 512:
            raise IndexError("Resulting signal is too short")
        n_steps = extract_tonal_shift(song, 12) #based on maximum value of Harmonic Pitch Class Profile mean values of 12 bins we know where to shift
        try:
            output = librosa.effects.pitch_shift(output, sr = 44100, n_steps = n_steps)           
        except Exception as e:
            print("Remixing only a few seconds due to MemoryError")
            output = librosa.effects.pitch_shift(output[:1920000], sr = 44100, n_steps = n_steps) #remix only fewer seconds
        remix_filename = files_dir+'/emotions/remixes/happy/'+str(time.strftime("%Y%m%d-%H:%M:%S"))+'multitag_remix'
        write_file(remix_filename, 44100, np.float32(output))
        subprocess.call(["ffplay", "-nodisp", "-autoexit", remix_filename+'.ogg'])
    def remix(self, files, labels, filesb, labelsb, decisions, files_dir):
        while True:
            state = self.state()            
            if state == 'happy':                             
<<<<<<< HEAD
                print(("ENTERING STATE " + state.upper()))                                  
                self.happy_music_remix(files_dir+'/emotions/happy', files, decisions, files_dir, harmonic = None)
                print(("ENTERED STATE " + state.upper())) 
                print(("EXITING STATE " + state.upper()))                        
            if state == 'sad':                       
                print(("ENTERING STATE " + state.upper()))                                   
                self.sad_music_remix(files_dir+'/emotions/sad', files, decisions, files_dir, harmonic = None)
                print(("ENTERED STATE " + state.upper())) 
                print(("EXITING STATE " + state.upper())) 
            if state == 'angry':                             
                print(("ENTERING STATE " + state.upper()))                                  
                self.angry_music_remix(files_dir+'/emotions/angry', files, decisions, files_dir)
                print(("ENTERED STATE " + state.upper())) 
                print(("EXITING STATE " + state.upper())) 
            if state == 'relaxed':                           
                print(("ENTERING STATE " + state.upper()))                                  
                self.relaxed_music_remix(files_dir+'/emotions/relaxed', files, decisions, files_dir)
                print(("ENTERED STATE " + state.upper())) 
                print(("EXITING STATE " + state.upper())) 
            if state == 'not happy':                         
                print(("ENTERING STATE " + state.upper()))                                  
                self.not_happy_music_remix([files_dir+'/emotions/sad', files_dir+'/emotions/angry', files_dir+'/emotions/relaxed'], files, decisions, files_dir)
                print(("ENTERED STATE " + state.upper())) 
                print(("EXITING STATE " + state.upper())) 
            if state == 'not sad':                           
                print(("ENTERING STATE " + state.upper()))                                  
                self.not_sad_music_remix([files_dir+'/emotions/happy', files_dir+'/emotions/angry', files_dir+'/emotions/relaxed'], files, decisions, files_dir)
                print(("ENTERED STATE " + state.upper())) 
                print(("EXITING STATE " + state.upper())) 
            if state == 'not angry':                         
                print(("ENTERING STATE " + state.upper()))                                  
                self.not_angry_music_remix([files_dir+'/emotions/happy', files_dir+'/emotions/sad', files_dir+'/emotions/relaxed'], files, decisions, files_dir)
                print(("ENTERED STATE " + state.upper())) 
                print(("EXITING STATE " + state.upper())) 
            if state == 'not relaxed':                       
                print(("ENTERING STATE " + state.upper()))                                 
                self.not_relaxed_music_remix([files_dir+'/emotions/happy', files_dir+'/emotions/sad', files_dir+'/emotions/angry'], files, decisions, files_dir)
                print(("ENTERED STATE " + state.upper())) 
                print(("EXITING STATE " + state.upper())) 
                            
=======
                print("ENTERING STATE " + state.upper())                                  
                self.happy_music_remix(files, labels, filesb, labelsb, decisions, files_dir, harmonic = None)
                print("ENTERED STATE " + state.upper()) 
                print("EXITING STATE " + state.upper())                        
            if state == 'sad':                       
                print("ENTERING STATE " + state.upper())                                   
                self.sad_music_remix(files, labels, filesb, labelsb, decisions, files_dir, harmonic = None)
                print("ENTERED STATE " + state.upper()) 
                print("EXITING STATE " + state.upper()) 
            if state == 'angry':                             
                print("ENTERING STATE " + state.upper())                                  
                self.angry_music_remix(files, labels, filesb, labelsb, decisions, files_dir)
                print("ENTERED STATE " + state.upper()) 
                print("EXITING STATE " + state.upper()) 
            if state == 'relaxed':                           
                print("ENTERING STATE " + state.upper())                                  
                self.relaxed_music_remix(files, labels, filesb, labelsb, decisions, files_dir)
                print("ENTERED STATE " + state.upper()) 
                print("EXITING STATE " + state.upper()) 
            if state == 'not happy':                         
                print("ENTERING STATE " + state.upper())                                  
                self.not_happy_music_remix(files, labels, filesb, labelsb, decisions, files_dir)
                print("ENTERED STATE " + state.upper()) 
                print("EXITING STATE " + state.upper()) 
            if state == 'not sad':                           
                print("ENTERING STATE " + state.upper())                                  
                self.not_sad_music_remix(files, labels, filesb, labelsb, decisions, files_dir)
                print("ENTERED STATE " + state.upper()) 
                print("EXITING STATE " + state.upper()) 
            if state == 'not angry':                         
                print("ENTERING STATE " + state.upper())                                  
                self.not_angry_music_remix(files, labels, filesb, labelsb, decisions, files_dir)
                print("ENTERED STATE " + state.upper()) 
                print("EXITING STATE " + state.upper()) 
            if state == 'not relaxed':                       
                print("ENTERING STATE " + state.upper())                                 
                self.not_relaxed_music_remix(files, labels, filesb, labelsb, decisions, files_dir)
                print("ENTERED STATE " + state.upper()) 
                print("EXITING STATE " + state.upper()) 
            if state == 'party':                             
                print("ENTERING STATE " + state.upper())                                  
                self.party_music_remix(files, labels, filesb, labelsb, decisions, files_dir)
                print("ENTERED STATE " + state.upper()) 
                print("EXITING STATE " + state.upper())                        
            if state == 'electronic':                       
                print("ENTERING STATE " + state.upper())                                   
                self.electronic_music_remix(files, labels, filesb, labelsb, decisions, files_dir)
                print("ENTERED STATE " + state.upper()) 
                print("EXITING STATE " + state.upper()) 
            if state == 'acoustic':                             
                print("ENTERING STATE " + state.upper())                                  
                self.acoustic_music_remix(files, labels, filesb, labelsb, decisions, files_dir)
                print("ENTERED STATE " + state.upper()) 
                print("EXITING STATE " + state.upper()) 
            if state == 'not party':                           
                print("ENTERING STATE " + state.upper())                                  
                self.not_party_music_remix(files, labels, filesb, labelsb, decisions, files_dir)
                print("ENTERED STATE " + state.upper()) 
                print("EXITING STATE " + state.upper()) 
            if state == 'not electronic':                         
                print("ENTERING STATE " + state.upper())                                  
                self.not_electronic_music_remix(files, labels, filesb, labelsb, decisions, files_dir)
                print("ENTERED STATE " + state.upper()) 
                print("EXITING STATE " + state.upper()) 
            if state == 'not acoustic':                           
                print("ENTERING STATE " + state.upper())                                  
                self.not_acoustic_music_remix(files, labels, filesb, labelsb, decisions, files_dir)
                print("ENTERED STATE " + state.upper()) 
                print("EXITING STATE " + state.upper())                            
>>>>>>> 0f8b0926

Usage = "./MusicEmotionMachine.py [FILES_DIR] [OUTPUT_DIR] [MULTITAG PROBLEM FalseNone/True] [TRANSITION a/r/s]"

def main():  
    if (len(sys.argv) < 5) or (len(sys.argv) == 5  and (sys.argv[3] == 'False' or sys.argv[3] == 'None')):
        print(("\nBad amount of input arguments\n", Usage, "\n"))
        sys.exit(1)

    try:
        files_dir = sys.argv[1]
        output_dir = sys.argv[2]

        if not os.path.exists(files_dir):                         
            raise IOError("Must run MIR analysis") 

        if sys.argv[3] in ('True'):
            if not 'r' in sys.argv[4]:     
                tags_dir = tags_dirs(files_dir)                
                files = descriptors_and_keys(tags_dir, True)._files  
                features = descriptors_and_keys(tags_dir, True)._features
                fscaled = feature_scaling(features)
<<<<<<< HEAD
                print((len(fscaled)))
=======
                fscaled = np.delete(fscaled, -4, 1) #don't use duration for emotion classification, keep it for genre classification
                print (len(fscaled))
>>>>>>> 0f8b0926
                del features                 
                labels = KMeans_clusters(fscaled, 4)
                #human emotion
                layers = svm_layers()
                permute = list(permutations(['linear', 'poly', 'rbf', 'sigmoid'], 2))
                layers.layer_computation(fscaled, labels, permute)
                                       
                labl = layers.best_labels()
                layers.attention() 

                try:
                    layers.layer_computation(layers.attention_dataset, labl, permute)
                except Exception as e:
                    layers.layer_computation(MinMaxScaler().fit_transform(layers.attention_dataset), labl, permute)
                    
                labl = layers.best_labels()
                layers.attention() 
                layers.store_attention(files, sys.argv[2])

                fx = layers.attention_dataset  
                layers.store_good_labels(labl, sys.argv[2])

            if 'a' in sys.argv[4]:  
                sys.exit()    

            if 'r' in sys.argv[4]:  
                fx, files = read_attention_file(sys.argv[2])
                labl = read_good_labels(sys.argv[2])
                labl = labl[0][1:]

            if 's' in sys.argv[4] or 'r' in sys.argv[4]: 
                try:                          
                    msvm = main_svm(fx, labl, 1./0.33, 0.33, 1./fx.shape[1], ['linear', 'rbf'], output_dir) #linear-poly linear-rbf 0.001 or 0.33 can be good parameters too               
                except Exception as e:        
                    msvm = main_svm(fx, labl, 1./0.33, 0.33, 1./fx.shape[1], ['linear', 'poly'], output_dir) #linear-poly linear-rbf 0.001 or 0.33 can be good parameters too                                       
                try:                          
                    tags_dir                  
                except Exception as e:        
                    tags_dir = tags_dirs(files_dir)
                music_emotion = KNeighborsClassifier().fit(fx,KMeans_clusters(fx, 3)).predict(fx) #using the attention from psychological emotion we can know music emotion 
                music_emotion = msvm.predictions(fx, music_emotion) #we can use human emotion to recognize emotion (happy music with party mood, and any other combination)
                msvm.save_decisions()        
                msvm.save_classes(files, 'psychological_emotion')  
                msvm.n_class = 3
                msvm._labels = music_emotion
                msvm.save_classes(files, 'music_emotion')        
                emotions_data_dir(files_dir)

        if (sys.argv[3] in ('None')) or (sys.argv[3] in ('False')): 
            files_dir = sys.argv[1]
            data_dir = sys.argv[2]
            tags_dirs = tags_dirs(files_dir)    
            files, labels, decisions = read_file(data_dir+'/psychological_emotionfiles_classes.csv', data_dir)
            filesb, labelsb, decisionsb = read_file(data_dir+'/music_emotionfiles_classes.csv', data_dir)  
            me = MusicEmotionStateMachine("Johnny", files_dir) #calling Johnny        
            me.remix(files, labels, filesb, labelsb, decisions, files_dir)
    except Exception as e:                     
        logger.exception(e)

if __name__ == '__main__': 
    main()<|MERGE_RESOLUTION|>--- conflicted
+++ resolved
@@ -1,17 +1,6 @@
 #! /usr/bin/env python3
 # -*- coding: utf-8 -*-
 
-"""Music emotion labels:
-    Psychologically based:
-        0: angry
-        1: sad
-        2: relaxed
-        3: happy 
-    Musically based:
-        0: acoustic
-        1: electronic
-        2: party"""
-from multiproccessing import Pool, cpu_count
 from ..utils.dj import *
 from ..machine_learning.cache import *
 from ..machine_learning.cross_validation import *
@@ -44,7 +33,6 @@
 #the squared error by looking for the smallest distance, so it gets a narrower version of the dataset
 from sklearn.decomposition import PCA as pca
 from sklearn.cluster import KMeans
-from sklearn.neighbors import KNeighborsClassifier
 from random import *
 from sklearn.utils.extmath import safe_sparse_dot as ssd
 from librosa.core import stft
@@ -148,14 +136,14 @@
     x = val - x.mean()
     return x / np.std(x)
 
-def KMeans_clusters(fscaled, k):
+def KMeans_clusters(fscaled):
     """
     KMeans clustering for features                                                           
     :param fscaled: scaled features                                                                                         
     :returns:                                                                                                         
       - labels: classes         
     """
-    labels = (KMeans(init = pca(n_components = k).fit(fscaled).components_, n_clusters=k, n_init=1, precompute_distances = True, random_state = 0, n_jobs = -1).fit(fscaled).labels_)
+    labels = (KMeans(init = pca(n_components = 4).fit(fscaled).components_, n_clusters=4, n_init=1, precompute_distances = True, random_state = 0, n_jobs = -1).fit(fscaled).labels_)
     return labels
 
 def pad_features(x,hyp,column,sensible_column,condition):
@@ -432,7 +420,7 @@
             a = np.zeros(n_f)
 
             p1 = np.argsort([self.Q[i,i] for i in range(n_f0-1)])
-            p2 = np.argsort([self.Q[i,i] for i in range(n_f0, n_f-1)])+n_f0  
+            p2 = np.argsort([self.Q[i,i] for i in range(n_f0, n_f)])+n_f0  
 
             iterations = 0                                            
             diff = 1. + reg_param 
@@ -485,9 +473,13 @@
         self.ns = [np.unique(np.concatenate(ns[i])) for i in range(len(ns))]
 
         self.dual_coefficients = [[] for i in range(self.n_class)]
-        for i, (j,m) in enumerate(self.instances):    
-            aj = np.where(np.isin(self.indices_features[i], self.ns[j]))
-            am = np.where(np.isin(self.indices_features[i], self.ns[m]))
+        #split the dataset indexes according to category to stop omission biases
+        for i, (j, m) in enumerate(self.instances):
+            xnj = np.where(self.targets==self.instances[i][0])
+            #this sum is reduced at the next instance
+            xnm = np.where(self.targets==self.instances[i][1])
+            aj = np.where(np.isin(xnj, self.ns[j]))[1]
+            am = np.where(np.isin(xnm, self.ns[m]))[1]
             self.dual_coefficients[j].append(self.a[i][aj])
             self.dual_coefficients[m].append(self.a[i][am])
         try:
@@ -516,25 +508,25 @@
                 alpha1 = self.dual_coefficients[class2 - 1, self.sv_locs[class1]:self.sv_locs[class1 + 1]]
                 # dual coef for class2 SVs:
                 alpha2 = self.dual_coefficients[class1, self.sv_locs[class2]:self.sv_locs[class2 + 1]]
-                # build weight for class1 vs class2
-                fair_ij = ind_fairness(sv1,ssd(alpha1, sv1),ys1)
-                print("Conditional parity at class ",class1," targeting is ",str(fair_ij)) 
-                fair_group = fair_ij ** 2
-                self.w.append(ssd(alpha1, sv1)+ ssd(alpha2, sv2)) 
-                print("Group fairness at class ",class1," targeting is ",str(fair_group)) 
-                try: 
-                            fair_ij = ind_fairness(sv2,ssd(alpha2, sv2),ys2) 
-                            print("Conditional parity at class ",class2," targeting is ",str(fair_ij)) 
-                            fair_group = fair_ij ** 2 
-                            print("Group fairness at class ",class2," targeting is ",str(fair_group)) 
-                            old_loss = np.mean((ys1-(ssd(alpha1, sv1)*sv1).T)**2)  
-                            unprot1 = unprotection_score(old_loss,(ssd(alpha1, sv1)*sv1).T,ys1) 
-                            print("Conditional procedure accuracy equality targeting ",class1," is ",str(unprot1)) 
-                            old_loss = np.mean((ys2-(ssd(alpha2, sv2)*sv2).T)**2)  
-                            unprot2 = unprotection_score(old_loss,(ssd(alpha2, sv2)*sv2).T,ys2) 
-                            print("Conditional procedure accuracy equality targeting ",class2," is ",str(unprot2)) 
+                try:  
+                    # build weight for class1 vs class2
+                    fair_ij = ind_fairness(sv1,ssd(alpha1, sv1),ys1)
+                    print("Conditional parity at class ",class1," targeting is ",str(fair_ij)) 
+                    fair_group = fair_ij ** 2
+                    self.w.append(ssd(alpha1, sv1)+ ssd(alpha2, sv2)) 
+                    print("Group fairness at class ",class1," targeting is ",str(fair_group)) 
+                    fair_ij = ind_fairness(sv2,ssd(alpha2, sv2),ys2) 
+                    print("Conditional parity at class ",class2," targeting is ",str(fair_ij)) 
+                    fair_group = fair_ij ** 2 
+                    print("Group fairness at class ",class2," targeting is ",str(fair_group)) 
+                    old_loss = np.mean((ys1-(ssd(alpha1, sv1)*sv1).T)**2)  
+                    unprot1 = unprotection_score(old_loss,(ssd(alpha1, sv1)*sv1).T,ys1) 
+                    print("Conditional procedure accuracy equality targeting ",class1," is ",str(unprot1)) 
+                    old_loss = np.mean((ys2-(ssd(alpha2, sv2)*sv2).T)**2)  
+                    unprot2 = unprotection_score(old_loss,(ssd(alpha2, sv2)*sv2).T,ys2) 
+                    print("Conditional procedure accuracy equality targeting ",class2," is ",str(unprot2)) 
                 except Exception as e: 
-                            raise ValueError("Can't compute individual fairness with empty support values")
+                    raise ValueError("Can't compute individual fairness with empty support values")
         if self.kernel1 == "poly":
             kernel1 = self.polynomial_kernel
         if self.kernel1 == "sigmoid":
@@ -676,7 +668,6 @@
         #to pipeline
         #namespace dtypes
         for i in range(len(self.kernel_configs)):
-<<<<<<< HEAD
             print ("******LAYER ",i,"******")
             if i > 0:
                 prev_conflicts = grid_conflicts
@@ -727,26 +718,6 @@
             self.fxs.append(best_model.decision)            
             self.targets_outputs.append(best_model.predictions(np.float64(features), labels))
             self.best_layer.append(best_model)
-=======
-            with Pool(cpu_count()) as p:                               
-                try:                                                   
-                    r = p.apply_async(GridSearch,(self, features, labels, Cs, reg_params, [self.kernel_configs[i]]))                
-                    best_estimator = r.get()
-                    print(("Best estimators are: ") + str(best_estimator['C'][0]) + " for C and " + str(best_estimator['reg_param'][0]) + " for regularization parameter")
-                    self.fit_model(features, labels, self.kernel_configs[i][0], self.kernel_configs[i][1], best_estimator['C'][0][0], best_estimator['reg_param'][0][0], 1./features.shape[1], 0.8)                  
-                    pred_c = self.predictions(features, labels)
-                except Exception as e:
- 
-                   continue
-            precision, recall, f1score, support = precision_recall_fscore_support(labels, pred_c, average='weighted')
-            self.scores.append(f1score)
-            print("Relevant information %: " + str(precision * 100))
-            print("% of used information: " + str(recall * 100))
-            print("Harmonic: " + str(f1score * 100))
-            if f1score > 0.5:
-                self.fxs.append(self.decision)            
-                self.targets_outputs.append(pred_c)
->>>>>>> 0f8b0926
         if len(self.fxs) <= 1:
             raise IndexError("Your models need retraining after giving bad information. Most likely data that doesn't scale very good enough")
 
@@ -1050,15 +1021,8 @@
         self.output_dir = output_dir
         self.fit_model(self._S, lab, kernels_config[0], kernels_config[1], C, reg_param, gamma, 0.8)
         self._labels = self.predictions(self._S, lab)
-<<<<<<< HEAD
         print((self._labels))
         print((score(lab, self._labels)))
-=======
-        precision, recall, f1score, support = precision_recall_fscore_support(lab, self._labels, average='weighted')
-        print("Relevant information %: " + str(precision * 100))
-        print("% of used information: " + str(recall * 100))
-        print("Harmonic: " + str(f1score * 100))
->>>>>>> 0f8b0926
                                                     
     def neg_and_pos(self, files):
         """
@@ -1080,21 +1044,12 @@
         array = pandas.DataFrame(self.decision)
         array.to_csv(self.output_dir + '/data.csv') 
 
-    def save_classes(self, files, fname):
+    def save_classes(self, files):
         """
         Save the emotions of each sound in a text file so you can use it in applications           
         """ 
         array = pandas.DataFrame(self.neg_and_pos(files))
-        array.to_csv(self.output_dir + '/'+fname+'files_classes.csv')            
-
-def extract_tonal_shift(song, nbins): 
-    hpcps = []
-    for frame in song.FrameGenerator():
-        song.window()
-        song.Spectrum()
-        song.spectral_peaks()
-        hpcps.append(hpcp(song, nbins))
-    return np.mean(hpcps, axis=0).argmax()
+        array.to_csv(self.output_dir + '/files_classes.csv')            
 
 #create emotions directory in data dir if multitag classification has been performed
 def emotions_data_dir(files_dir):
@@ -1125,17 +1080,7 @@
         os.makedirs(files_dir+'/emotions/remixes/not angry')
     if not os.path.exists(files_dir+'/emotions/remixes/not relaxed'):
         os.makedirs(files_dir+'/emotions/remixes/not relaxed')
-    if not os.path.exists(files_dir+'/emotions/party'):
-        os.makedirs(files_dir+'/emotions/party')
-    if not os.path.exists(files_dir+'/emotions/electronic'):
-        os.makedirs(files_dir+'/emotions/electronic')
-    if not os.path.exists(files_dir+'/emotions/not party'):
-        os.makedirs(files_dir+'/emotions/not party')
-    if not os.path.exists(files_dir+'/emotions/not electronic'):
-        os.makedirs(files_dir+'/emotions/not electronic')
-    if not os.path.exists(files_dir+'/emotions/remixes/not acoustic'):
-        os.makedirs(files_dir+'/emotions/remixes/not acoustic')
-        
+
 #look for all downloaded audio
 tags_dirs = lambda files_dir: [os.path.join(files_dir,dirs) for dirs in next(os.walk(os.path.abspath(files_dir)))[1] if not os.path.join(files_dir, dirs) == files_dir +'/descriptores']
 
@@ -1157,9 +1102,9 @@
     """                                                                                         
     files_format = ['.mp3', '.ogg', '.undefined', '.wav', '.mid', '.wma', '.amr']
     
-    emotions_folder = ["/emotions/angry/", "/emotions/sad", "/emotions/relaxed", "/emotions/happy", "/emotions/party", "/emotions/electronic", "/emotions/relaxed"]
+    emotions_folder = ["/emotions/angry/", "/emotions/sad", "/emotions/relaxed", "/emotions/happy"]
     
-    emotions = ["anger", "sadness", "relaxation", "happiness", "party", "electronic", "acoustic"]                                                                 
+    emotions = ["anger", "sadness", "relaxation", "happiness"]                                                                 
 
     for t, c in list(generator):
         for tag in tags_dirs:
@@ -1180,54 +1125,25 @@
         self.states = ['angry','sad','relaxed','happy','not angry','not sad', 'not relaxed','not happy']
         self.name = name
         self.state = lambda: random.choice(self.states)
-    def sad_music_remix(self, files, labels, filesb, labelsb, decisions, files_dir, harmonic = None):
-        if harmonic is False or None:                          
-            search_files = files[np.where(labels == 1)]                                                        
-        else:
-            search_files = files[np.where(labels == 2)]
-        for i in range(len(search_files)):
-             search_files[i] = search_files[i].split('.')[0]
-        i = 0
-        lab_files = []
-        for tag in tags_dirs:
-             for f in (list(os.walk(tag, topdown = False)))[-1][-1]:
-                 if f.split('.')[0] in search_files:   
-                     lab_files.append(os.path.join(tag, f))  
-                     break        
-        fx = random.choice(lab_files[::-1])
-        music_emotion = labelsb[np.where(fx.split('/')[2].split('.')[0]+'.json' == filesb)][0]
-        music_emotion_matching = [i.split('.')[0] for i in filesb[np.where(labelsb == music_emotion)]]
-        emotion_matching = []
-        for i in search_files:
-            if i in music_emotion_matching: #we're filtering the search based on similar emotions (ie. if the file is sad and electronic then we remix it with another sad electronic file)
-                emotion_matching.append(i)
-        lab_files = []
-        for tag in tags_dirs:
-             for f in (list(os.walk(tag, topdown = False)))[-1][-1]:
-                 if f.split('.')[0] in search_files:   
-                     lab_files.append(os.path.join(tag, f))  
-                     break 
-        fy = random.choice(lab_files) 
-        x = read(fx)[0]  
-        y = read(fy)[0] 
-        try:                                          
-            x = (mono_stereo(x) if x[0].size == 2 else x) 
-            y = (mono_stereo(y) if y[0].size == 2 else y) 
-        except Exception as e:
-            print("Remixing only a few seconds due to MemoryError")
-            x = (mono_stereo(x[:192000 * 60]) if x[0].size == 2 else x) 
-            y = (mono_stereo(y[:192000 * 60]) if y[0].size == 2 else y)                            
-        fx = fx.split('/')[2].split('.')[0]+'.json'                                 
-        fy = fy.split('/')[2].split('.')[0]+'.json'
-        fx = np.where(files == fx)[0]                      
-        fy = np.where(files == fy)[0]      
+    def sad_music_remix(self, neg_arous_dir, files, decisions, files_dir, harmonic = None):
+        for subdirs, dirs, sounds in os.walk(neg_arous_dir):   
+            fx = random.choice(sounds[::-1])                    
+            fy = random.choice(sounds[:])                      
+        x = read(neg_arous_dir + '/' + fx)[0]  
+        y = read(neg_arous_dir + '/' + fy)[0] 
+        x = (mono_stereo(x) if len(x) == 2 else x) 
+        y = (mono_stereo(y) if y.shape[1] == 2 else y) 
+        fx = fx.split('.')[0]+'.json'                                  
+        fy = fy.split('.')[0]+'.json'                                 
+        fx = np.where(files == fx)[0]                       
+        fy = np.where(files == fy)[0]         
         if harmonic is False or None:                          
             dec_x = get_coordinate(fx, 1, decisions)                                                        
             dec_y = get_coordinate(fy, 1, decisions)
         else:
             dec_x = get_coordinate(fx, 2, decisions)
             dec_y = get_coordinate(fy, 2, decisions)
-        x = source_separation(x[:192000*10], 4)[0]  
+        x = source_separation(x, 4)[0]  
         x = scratch_music(x, dec_x)                            
         y = scratch_music(y, dec_y)                           
         x, y = same_time(x,y)                                                                       
@@ -1235,60 +1151,25 @@
         negative_arousal_x = np.array(negative_arousal_samples).sum(axis=0)                                                           
         negative_arousal_x = 0.5*negative_arousal_x/negative_arousal_x.max()                                                              
         if harmonic is True:                                   
-            return librosa.istft(librosa.decompose.hpss(librosa.stft(negative_arousal_x), margin = (1.0, 5.0))[0])                 
+            return librosa.decompose.hpss(librosa.stft(negative_arousal_x), margin = (1.0, 5.0))[0]                 
         if harmonic is False or harmonic is None:
             interv = hfc_onsets(np.float32(negative_arousal_x))
             steps = overlapped_intervals(interv)
             output = librosa.effects.remix(negative_arousal_x, steps[::-1], align_zeros = False)
-            song = sonify(output, 44100)
-            n_steps = extract_tonal_shift(song, 12) #based on maximum value of Harmonic Pitch Class Profile mean values of 12 bins we know where to shift
-            try:
-                output = librosa.effects.pitch_shift(output, sr = 44100, n_steps = n_steps)           
-            except Exception as e:
-                print("Remixing only a few seconds due to MemoryError")
-                output = librosa.effects.pitch_shift(output[:1920000], sr = 44100, n_steps = n_steps) #remix only fewer seconds
+            output = librosa.effects.pitch_shift(output, sr = 44100, n_steps = 3)
             remix_filename = files_dir+'/emotions/remixes/sad/'+str(time.strftime("%Y%m%d-%H:%M:%S"))+'multitag_remix' 
             write_file(remix_filename, 44100, output)
             subprocess.call(["ffplay", "-nodisp", "-autoexit", remix_filename+'.ogg']) 
-    def happy_music_remix(self, files, labels, filesb, labelsb, decisions, files_dir, harmonic = None):
-        if harmonic is False or None:                          
-            search_files = files[np.where(labels == 0)]                                                        
-        else:
-            search_files = files[np.where(labels == 3)]
-        for i in range(len(search_files)):
-             search_files[i] = search_files[i].split('.')[0]
-        i = 0
-        lab_files = []
-        for tag in tags_dirs:
-             for f in (list(os.walk(tag, topdown = False)))[-1][-1]:
-                 if f.split('.')[0] in search_files:   
-                     lab_files.append(os.path.join(tag, f))  
-                     break        
-        fx = random.choice(lab_files[::-1])
-        music_emotion = labelsb[np.where(fx.split('/')[2].split('.')[0]+'.json' == filesb)][0]
-        music_emotion_matching = [i.split('.')[0] for i in filesb[np.where(labelsb == music_emotion)]]
-        emotion_matching = []
-        for i in search_files:
-            if i in music_emotion_matching: #we're filtering the search based on similar emotions (ie. if the file is sad and electronic then we remix it with another sad electronic file)
-                emotion_matching.append(i)
-        lab_files = []
-        for tag in tags_dirs:
-             for f in (list(os.walk(tag, topdown = False)))[-1][-1]:
-                 if f.split('.')[0] in search_files:   
-                     lab_files.append(os.path.join(tag, f))  
-                     break 
-        fy = random.choice(lab_files) 
-        x = read(fx)[0]  
-        y = read(fy)[0] 
-        try:                                          
-            x = (mono_stereo(x) if x[0].size == 2 else x) 
-            y = (mono_stereo(y) if y[0].size == 2 else y) 
-        except Exception as e:
-            print("Remixing only a few seconds due to MemoryError")
-            x = (mono_stereo(x[:192000 * 60]) if x[0].size == 2 else x) 
-            y = (mono_stereo(y[:192000 * 60]) if y[0].size == 2 else y) 
-        fx = fx.split('/')[2].split('.')[0]+'.json'                                 
-        fy = fy.split('/')[2].split('.')[0]+'.json'                                  
+    def happy_music_remix(self, pos_arous_dir, files, decisions, files_dir, harmonic = None):
+        for subdirs, dirs, sounds in os.walk(pos_arous_dir):   
+            fx = random.choice(sounds[::-1])                    
+            fy = random.choice(sounds[:])                      
+        x = read(pos_arous_dir + '/' + fx)[0]  
+        y = read(pos_arous_dir + '/' + fy)[0] 
+        x = (mono_stereo(x) if len(x) == 2 else x) 
+        y = (mono_stereo(y) if len(y) == 2 else y) 
+        fx = fx.split('.')[0]+'.json'                                  
+        fy = fy.split('.')[0]+'.json'                                  
         fx = np.where(files == fx)[0]                      
         fy = np.where(files == fy)[0]                
         if harmonic is False or None:                          
@@ -1297,121 +1178,65 @@
         else:
             dec_x = get_coordinate(fx, 0, decisions)
             dec_y = get_coordinate(fy, 0, decisions)
-        x = source_separation(x[:192000*10], 4)[0] 
+        x = source_separation(x, 4)[0] 
         x = scratch_music(x, dec_x)                            
-        try:
-            y = scratch_music(y, dec_y)
-            x, y = same_time(x,y)
-        except Exception as e:
-            print('A memory error has ocurred during scratching, more snippets to be optimized')
-        if x.size < y.size:
-            y = y[:x.size]
-        else:
-            x = x[:y.size]
+        y = scratch_music(y, dec_y)
+        x, y = same_time(x,y)  
         positive_arousal_samples = [i/i.max() for i in (x,y)]  
-        positive_arousal_x = np.sum(np.vstack(positive_arousal_samples), axis=0) 
+        positive_arousal_x = np.float32(positive_arousal_samples).sum(axis=0) 
         positive_arousal_x = 0.5*positive_arousal_x/positive_arousal_x.max()
         if harmonic is True:
-            return librosa.istft(librosa.decompose.hpss(librosa.stft(positive_arousal_x), margin = (1.0, 5.0))[0])  
+            return librosa.decompose.hpss(librosa.stft(positive_arousal_x), margin = (1.0, 5.0))[0]  
         if harmonic is False or harmonic is None:
             song = sonify(positive_arousal_x, 44100)
             song.mel_bands_global()
             interv = song.bpm()[1]
             steps = overlapped_intervals(np.int32(interv * 44100))
             output = librosa.effects.remix(positive_arousal_x, steps, align_zeros = False)
-            n_steps = extract_tonal_shift(song) #based on maximum value of Harmonic Pitch Class Profile mean values of 12 bins we know where to shift
-            try:
-                output = librosa.effects.pitch_shift(output, sr = 44100, n_steps = n_steps)           
-            except Exception as e:
-                print("Remixing only a few seconds due to MemoryError")
-                output = librosa.effects.pitch_shift(output[:1920000], sr = 44100, n_steps = n_steps) #remix only fewer seconds
+            output = librosa.effects.pitch_shift(output, sr = 44100, n_steps = 4)
             remix_filename = files_dir+'/emotions/remixes/happy/'+str(time.strftime("%Y%m%d-%H:%M:%S"))+'multitag_remix'
             write_file(remix_filename, 44100, np.float32(output))
             subprocess.call(["ffplay", "-nodisp", "-autoexit", remix_filename+'.ogg'])
-    def relaxed_music_remix(self, neg_arous_dir, files, labels, filesb, labelsb, decisions, files_dir):
-        relaxed_harmonic = self.sad_music_remix(files, labels, filesb, labelsb, decisions, files_dir, harmonic = True)
+    def relaxed_music_remix(self, neg_arous_dir, files, decisions, files_dir):
+        neg_arousal_h = self.sad_music_remix(neg_arous_dir, files, decisions, files_dir, harmonic = True)
+        relaxed_harmonic = librosa.istft(neg_arousal_h)
         interv = hfc_onsets(np.float32(relaxed_harmonic))
         steps = overlapped_intervals(interv)
         output = librosa.effects.remix(relaxed_harmonic, steps[::-1], align_zeros = True)
-        if output.size < 512:                                                                                                 
-            raise IndexError("Resulting signal is too short")
-        n_steps = extract_tonal_shift(song, 12) #based on maximum value of Harmonic Pitch Class Profile mean values of 12 bins we know where to shift
-        try:
-            output = librosa.effects.pitch_shift(output, sr = 44100, n_steps = n_steps)           
-        except Exception as e:
-            print("Remixing only a few seconds due to MemoryError")
-            output = librosa.effects.pitch_shift(output[:1920000], sr = 44100, n_steps = n_steps) #remix only fewer seconds
+        output = librosa.effects.pitch_shift(output, sr = 44100, n_steps = 4)
         remix_filename = files_dir+'/emotions/remixes/relaxed/'+str(time.strftime("%Y%m%d-%H:%M:%S"))+'multitag_remix'
         write_file(remix_filename, 44100, output)
         subprocess.call(["ffplay", "-nodisp", "-autoexit", remix_filename+'.ogg'])
-    def angry_music_remix(self, files, labels, filesb, labelsb, decisions, files_dir):
-        angry_harmonic = librosa.istft(self.happy_music_remix(files, labels, filesb, labelsb, decisions, files_dir, harmonic = True))
+    def angry_music_remix(self, pos_arous_dir, files, decisions, files_dir):
+        pos_arousal_h = self.happy_music_remix(pos_arous_dir, files, decisions, files_dir, harmonic = True)
+        angry_harmonic = librosa.istft(pos_arousal_h)
         song = sonify(angry_harmonic, 44100)
         song.mel_bands_global()
         interv = song.bpm()[1]
         steps = overlapped_intervals(interv)
         output = librosa.effects.remix(angry_harmonic, steps, align_zeros = True)
-        if output.size < 512:
-            raise IndexError("Resulting signal is too short")
-        n_steps = extract_tonal_shift(song) #based on maximum value of Harmonic Pitch Class Profile mean values of 12 bins we know where to shift
-        try:
-            output = librosa.effects.pitch_shift(output, sr = 44100, n_steps = n_steps)           
-        except Exception as e:
-            print("Remixing only a few seconds due to MemoryError")
-            output = librosa.effects.pitch_shift(output[:1920000], sr = 44100, n_steps = n_steps) #remix only fewer seconds
+        output = librosa.effects.pitch_shift(output, sr = 44100, n_steps = 3)
         remix_filename = files_dir+'/emotions/remixes/angry/'+str(time.strftime("%Y%m%d-%H:%M:%S"))+'multitag_remix'
         write_file(remix_filename, 44100, np.float32(output))
         subprocess.call(["ffplay", "-nodisp", "-autoexit", remix_filename+'.ogg'])
-    def not_happy_music_remix(self, files, labels, filesb, labelsb, decisions, files_dir):
-        search_files = files[np.where(labels != 3)]
-        for i in range(len(search_files)):
-             search_files[i] = search_files[i].split('.')[0]
-        i = 0
-        lab_files = []
-        for tag in tags_dirs:
-             for f in (list(os.walk(tag, topdown = False)))[-1][-1]:
-                 if f.split('.')[0] in search_files:   
-                     lab_files.append(os.path.join(tag, f))  
-                     break        
-        fx = random.choice(lab_files)
-        music_emotion = labelsb[np.where(fx.split('/')[2].split('.')[0]+'.json' == filesb)][0]
-        music_emotion_matching = [i.split('.')[0] for i in filesb[np.where(labelsb == music_emotion)]]
-        emotion_matching = []
-        for i in search_files:
-            if i in music_emotion_matching: #we're filtering the search based on similar emotions (ie. if the file is sad and electronic then we remix it with another sad electronic file)
-                emotion_matching.append(i)
-        lab_files = []
-        for tag in tags_dirs:
-             for f in (list(os.walk(tag, topdown = False)))[-1][-1]:
-                 if f.split('.')[0] in search_files:   
-                     lab_files.append(os.path.join(tag, f))  
-                     break 
-        fy = random.choice(lab_files) 
-        x = read(fx)[0]  
-        y = read(fy)[0] 
-        try:                                          
-            x = (mono_stereo(x) if x[0].size == 2 else x) 
-            y = (mono_stereo(y) if y[0].size == 2 else y) 
-        except Exception as e:
-            print("Remixing only a few seconds due to MemoryError")
-            x = (mono_stereo(x[:192000 * 60]) if x[0].size == 2 else x) 
-            y = (mono_stereo(y[:192000 * 60]) if y[0].size == 2 else y)                                                 
-        x = read(fx)[0]  
-        y = read(fy)[0] 
-        fx = fx.split('/')[2].split('.')[0]+'.json'                                 
-        fy = fy.split('/')[2].split('.')[0]+'.json' 
-        try:                                          
-            x = (mono_stereo(x) if x[0].size == 2 else x) 
-            y = (mono_stereo(y) if y[0].size == 2 else y) 
-        except Exception as e:
-            print("Remixing only a few seconds due to MemoryError")
-            x = (mono_stereo(x[:192000 * 60]) if x[0].size == 2 else x) 
-            y = (mono_stereo(y[:192000 * 60]) if y[0].size == 2 else y)                                
-        fx = np.where(files == fx)[0]                    
-        fy = np.where(files == fy)[0]             
+    def not_happy_music_remix(self, neg_arous_dir, files, decisions, files_dir):
+        sounds = []
+        for i in range(len(neg_arous_dir)):
+            for subdirs, dirs, s in os.walk(neg_arous_dir[i]):                                  
+                sounds.append(subdirs + '/' + random.choice(s))
+        fx = random.choice(sounds[::-1])
+        fy = random.choice(sounds[:])                    
+        x = read(fx)[0]
+        y = read(fy)[0]  
+        x = (mono_stereo(x) if len(x) == 2 else x) 
+        y = (mono_stereo(y) if len(y) == 2 else y) 
+        fx = fx.split('/')[-1].split('.')[0]+'.json'                                  
+        fy = fy.split('/')[-1].split('.')[0]+'.json'                                   
+        fx = np.where(files == fx)[0]                     
+        fy = np.where(files == fy)[0]                
         dec_x = get_coordinate(fx, choice(list(range(3))), decisions)               
         dec_y = get_coordinate(fy, choice(list(range(3))), decisions)
-        x = source_separation(x[:192000*10], 4)[0] 
+        x = source_separation(x, 4)[0] 
         x = scratch_music(x, dec_x)                            
         y = scratch_music(y, dec_y)
         x, y = same_time(x, y)
@@ -1420,67 +1245,28 @@
         interv = hfc_onsets(np.float32(not_happy_x))
         steps = overlapped_intervals(interv)
         output = librosa.effects.remix(not_happy_x, steps[::-1], align_zeros = True)
-        if output.size < 512:                                                                                                 
-            raise IndexError("Resulting signal is too short")
-        n_steps = extract_tonal_shift(song, 12) #based on maximum value of Harmonic Pitch Class Profile mean values of 12 bins we know where to shift
-        try:
-            output = librosa.effects.pitch_shift(output, sr = 44100, n_steps = n_steps)           
-        except Exception as e:
-            print("Remixing only a few seconds due to MemoryError")
-            output = librosa.effects.pitch_shift(output[:1920000], sr = 44100, n_steps = n_steps) #remix only fewer seconds
+        output = librosa.effects.pitch_shift(output, sr = 44100, n_steps = 3)
         remix_filename = files_dir+'/emotions/remixes/not happy/'+str(time.strftime("%Y%m%d-%H:%M:%S"))+'multitag_remix'
         write_file(remix_filename, 44100, output)
         subprocess.call(["ffplay", "-nodisp", "-autoexit", remix_filename+'.ogg'])
-    def not_sad_music_remix(self, files, labels, filesb, labelsb, decisions, files_dir):
-        search_files = files[np.where(labels != 1)]
-        for i in range(len(search_files)):
-             search_files[i] = search_files[i].split('.')[0]
-        i = 0
-        lab_files = []
-        for tag in tags_dirs:
-             for f in (list(os.walk(tag, topdown = False)))[-1][-1]:
-                 if f.split('.')[0] in search_files:   
-                     lab_files.append(os.path.join(tag, f))  
-                     break        
-        fx = random.choice(lab_files)
-        music_emotion = labelsb[np.where(fx.split('/')[2].split('.')[0]+'.json' == filesb)][0]
-        music_emotion_matching = [i.split('.')[0] for i in filesb[np.where(labelsb == music_emotion)]]
-        emotion_matching = []
-        for i in search_files:
-            if i in music_emotion_matching: #we're filtering the search based on similar emotions (ie. if the file is sad and electronic then we remix it with another sad electronic file)
-                emotion_matching.append(i)
-        lab_files = []
-        for tag in tags_dirs:
-             for f in (list(os.walk(tag, topdown = False)))[-1][-1]:
-                 if f.split('.')[0] in search_files:   
-                     lab_files.append(os.path.join(tag, f))  
-                     break 
-        fy = random.choice(lab_files) 
+    def not_sad_music_remix(self, pos_arous_dir, files, decisions, files_dir):
+        sounds = []
+        for i in range(len(pos_arous_dir)):
+            for subdirs, dirs, s in os.walk(pos_arous_dir[i]):                                  
+                sounds.append(subdirs + '/' + random.choice(s))
+        fx = random.choice(sounds[::-1])
+        fy = random.choice(sounds[:])                    
         x = read(fx)[0]  
-        y = read(fy)[0] 
-        try:                                          
-            x = (mono_stereo(x) if x[0].size == 2 else x) 
-            y = (mono_stereo(y) if y[0].size == 2 else y) 
-        except Exception as e:
-            print("Remixing only a few seconds due to MemoryError")
-            x = (mono_stereo(x[:192000 * 60]) if x[0].size == 2 else x) 
-            y = (mono_stereo(y[:192000 * 60]) if y[0].size == 2 else y)                                                 
-        x = read(fx)[0]  
-        y = read(fy)[0] 
-        fx = fx.split('/')[2].split('.')[0]+'.json'                                 
-        fy = fy.split('/')[2].split('.')[0]+'.json' 
-        try:                                          
-            x = (mono_stereo(x) if x[0].size == 2 else x) 
-            y = (mono_stereo(y) if y[0].size == 2 else y) 
-        except Exception as e:
-            print("Remixing only a few seconds due to MemoryError")
-            x = (mono_stereo(x[:192000 * 60]) if x[0].size == 2 else x) 
-            y = (mono_stereo(y[:192000 * 60]) if y[0].size == 2 else y)                                
+        y = read(fy)[0]  
+        x = (mono_stereo(x) if len(x) == 2 else x) 
+        y = (mono_stereo(y) if len(y) == 2 else y) 
+        fx = fx.split('/')[-1].split('.')[0]+'.json'                            
+        fy = fy.split('/')[-1].split('.')[0]+'.json'                                
         fx = np.where(files == fx)[0]                    
         fy = np.where(files == fy)[0]             
         dec_x = get_coordinate(fx, choice([0,2,3]), decisions)               
         dec_y = get_coordinate(fy, choice([0,2,3]), decisions)
-        x = source_separation(x[:192000*10], 4)[0] 
+        x = source_separation(x, 4)[0] 
         x = scratch_music(x, dec_x)                            
         y = scratch_music(y, dec_y)
         x, y = same_time(x,y)
@@ -1491,58 +1277,28 @@
         interv = song.bpm()[1]
         steps = overlapped_intervals(interv)
         output = librosa.effects.remix(not_sad_x, steps[::-1], align_zeros = True)
-        if output.size < 512:
-            raise IndexError("Resulting signal is too short")
-        n_steps = extract_tonal_shift(song, 12) #based on maximum value of Harmonic Pitch Class Profile mean values of 12 bins we know where to shift
-        try:
-            output = librosa.effects.pitch_shift(output, sr = 44100, n_steps = n_steps)           
-        except Exception as e:
-            print("Remixing only a few seconds due to MemoryError")
-            output = librosa.effects.pitch_shift(output[:1920000], sr = 44100, n_steps = n_steps) #remix only fewer seconds
+        output = librosa.effects.pitch_shift(output, sr = 44100, n_steps = 4)
         remix_filename = files_dir+'/emotions/remixes/not sad/'+str(time.strftime("%Y%m%d-%H:%M:%S"))+'multitag_remix'
         write_file(remix_filename, 44100, np.float32(output))
         subprocess.call(["ffplay", "-nodisp", "-autoexit", remix_filename+'.ogg'])
-    def not_angry_music_remix(self, files, labels, filesb, labelsb, decisions, files_dir):
-        search_files = files[np.where(labels != 0)]
-        for i in range(len(search_files)):
-             search_files[i] = search_files[i].split('.')[0]
-        i = 0
-        lab_files = []
-        for tag in tags_dirs:
-             for f in (list(os.walk(tag, topdown = False)))[-1][-1]:
-                 if f.split('.')[0] in search_files:   
-                     lab_files.append(os.path.join(tag, f))  
-                     break        
-        fx = random.choice(lab_files)
-        music_emotion = labelsb[np.where(fx.split('/')[2].split('.')[0]+'.json' == filesb)][0]
-        music_emotion_matching = [i.split('.')[0] for i in filesb[np.where(labelsb == music_emotion)]]
-        emotion_matching = []
-        for i in search_files:
-            if i in music_emotion_matching: #we're filtering the search based on similar emotions (ie. if the file is sad and electronic then we remix it with another sad electronic file)
-                emotion_matching.append(i)
-        lab_files = []
-        for tag in tags_dirs:
-             for f in (list(os.walk(tag, topdown = False)))[-1][-1]:
-                 if f.split('.')[0] in search_files:   
-                     lab_files.append(os.path.join(tag, f))  
-                     break 
-        fy = random.choice(lab_files) 
-        x = read(fx)[0]  
-        y = read(fy)[0] 
-        try:                                          
-            x = (mono_stereo(x) if x[0].size == 2 else x) 
-            y = (mono_stereo(y) if y[0].size == 2 else y) 
-        except Exception as e:
-            print("Remixing only a few seconds due to MemoryError")
-            x = (mono_stereo(x[:192000 * 60]) if x[0].size == 2 else x) 
-            y = (mono_stereo(y[:192000 * 60]) if y[0].size == 2 else y)                                                 
-        fx = fx.split('/')[2].split('.')[0]+'.json'                                 
-        fy = fy.split('/')[2].split('.')[0]+'.json'                               
-        fx = np.where(files == fx)[0]                    
-        fy = np.where(files == fy)[0]               
+    def not_angry_music_remix(self, neg_arous_dir, files, decisions, files_dir):
+        sounds = []
+        for i in range(len(neg_arous_dir)):
+            for subdirs, dirs, s in os.walk(neg_arous_dir[i]):                                  
+                sounds.append(subdirs + '/' + random.choice(s))
+        fx = random.choice(sounds[::-1])
+        fy = random.choice(sounds[:])                    
+        x = read(fx)[0] 
+        y = read(fy)[0]
+        x = (mono_stereo(x) if len(x) == 2 else x) 
+        y = (mono_stereo(y) if len(y) == 2 else y)   
+        fx = fx.split('/')[-1].split('.')[0]+'.json'                                 
+        fy = fy.split('/')[-1].split('.')[0]+'.json'                                  
+        fx = np.where(files == fx)[0]                      
+        fy = np.where(files == fy)[0]              
         dec_x = get_coordinate(fx, choice(list(range(1,3))), decisions)               
         dec_y = get_coordinate(fy, choice(list(range(1,3))), decisions)
-        x = source_separation(x[:192000*10], 4)[0] 
+        x = source_separation(x, 4)[0] 
         x = scratch_music(x, dec_x)                            
         y = scratch_music(y, dec_y)
         x, y = same_time(x,y)
@@ -1550,67 +1306,28 @@
         interv = hfc_onsets(np.float32(stft_morph))
         steps = overlapped_intervals(interv)
         output = librosa.effects.remix(stft_morph, steps[::-1], align_zeros = False)
-        if output.size < 512:                                                                                                 
-            raise IndexError("Resulting signal is too short")
-        n_steps = extract_tonal_shift(song) #based on maximum value of Harmonic Pitch Class Profile mean values of 12 bins we know where to shift
-        try:
-            output = librosa.effects.pitch_shift(output, sr = 44100, n_steps = n_steps)           
-        except Exception as e:
-            print("Remixing only a few seconds due to MemoryError")
-            output = librosa.effects.pitch_shift(output[:1920000], sr = 44100, n_steps = n_steps) #remix only fewer seconds
+        output = librosa.effects.pitch_shift(output, sr = 44100, n_steps = 4)
         remix_filename = files_dir+'/emotions/remixes/not angry/'+str(time.strftime("%Y%m%d-%H:%M:%S"))+'multitag_remix'
         write_file(remix_filename, 44100, output)
         subprocess.call(["ffplay", "-nodisp", "-autoexit", remix_filename+'.ogg'])
-    def not_relaxed_music_remix(self, files, labels, filesb, labelsb, decisions, files_dir):
-        search_files = files[np.where(labels != 2)]
-        for i in range(len(search_files)):
-             search_files[i] = search_files[i].split('.')[0]
-        i = 0
-        lab_files = []
-        for tag in tags_dirs:
-             for f in (list(os.walk(tag, topdown = False)))[-1][-1]:
-                 if f.split('.')[0] in search_files:   
-                     lab_files.append(os.path.join(tag, f))  
-                     break        
-        fx = random.choice(lab_files)
-        music_emotion = labelsb[np.where(fx.split('/')[2].split('.')[0]+'.json' == filesb)][0]
-        music_emotion_matching = [i.split('.')[0] for i in filesb[np.where(labelsb == music_emotion)]]
-        emotion_matching = []
-        for i in search_files:
-            if i in music_emotion_matching: #we're filtering the search based on similar emotions (ie. if the file is sad and electronic then we remix it with another sad electronic file)
-                emotion_matching.append(i)
-        lab_files = []
-        for tag in tags_dirs:
-             for f in (list(os.walk(tag, topdown = False)))[-1][-1]:
-                 if f.split('.')[0] in search_files:   
-                     lab_files.append(os.path.join(tag, f))  
-                     break 
-        fy = random.choice(lab_files) 
+    def not_relaxed_music_remix(self, pos_arous_dir, files, decisions, files_dir):
+        sounds = []
+        for i in range(len(pos_arous_dir)):
+            for subdirs, dirs, s in os.walk(pos_arous_dir[i]):                                  
+                sounds.append(subdirs + '/' + random.choice(s))
+        fx = random.choice(sounds[::-1])
+        fy = random.choice(sounds[:])                    
         x = read(fx)[0]  
-        y = read(fy)[0] 
-        try:                                          
-            x = (mono_stereo(x) if x[0].size == 2 else x) 
-            y = (mono_stereo(y) if y[0].size == 2 else y) 
-        except Exception as e:
-            print("Remixing only a few seconds due to MemoryError")
-            x = (mono_stereo(x[:192000 * 60]) if x[0].size == 2 else x) 
-            y = (mono_stereo(y[:192000 * 60]) if y[0].size == 2 else y)                                                 
-        x = read(fx)[0]  
-        y = read(fy)[0] 
-        fx = fx.split('/')[2].split('.')[0]+'.json'                                 
-        fy = fy.split('/')[2].split('.')[0]+'.json' 
-        try:                                          
-            x = (mono_stereo(x) if x[0].size == 2 else x) 
-            y = (mono_stereo(y) if y[0].size == 2 else y) 
-        except Exception as e:
-            print("Remixing only a few seconds due to MemoryError")
-            x = (mono_stereo(x[:192000 * 60]) if x[0].size == 2 else x) 
-            y = (mono_stereo(y[:192000 * 60]) if y[0].size == 2 else y)                                
-        fx = np.where(files == fx)[0]                    
-        fy = np.where(files == fy)[0]        
+        y = read(fy)[0]
+        x = (mono_stereo(x) if len(x) == 2 else x) 
+        y = (mono_stereo(y) if len(y) == 2 else y)  
+        fx = fx.split('/')[-1].split('.')[0]+'.json'                                
+        fy = fy.split('/')[-1].split('.')[0]+'.json'                       
+        fx = np.where(files == fx)[0]                     
+        fy = np.where(files == fy)[0]         
         dec_x = get_coordinate(fx, choice([0,1,3]), decisions)               
         dec_y = get_coordinate(fy, choice([0,1,3]), decisions)
-        x = source_separation(x[:192000*10], 4)[0] 
+        x = source_separation(x, 4)[0] 
         x = scratch_music(x, dec_x)                            
         y = scratch_music(y, dec_y)
         x, y = same_time(x,y)
@@ -1620,427 +1337,14 @@
         interv = song.bpm()[1]
         steps = overlapped_intervals(interv)
         output = librosa.effects.remix(stft_morph, steps[::-1], align_zeros = False)
-        if output.size < 512:                                                                                                 
-            raise IndexError("Resulting signal is too short")
-        n_steps = extract_tonal_shift(song) #based on maximum value of Harmonic Pitch Class Profile mean values of 12 bins we know where to shift
-        try:
-            output = librosa.effects.pitch_shift(output, sr = 44100, n_steps = n_steps)           
-        except Exception as e:
-            print("Remixing only a few seconds due to MemoryError")
-            output = librosa.effects.pitch_shift(output[:1920000], sr = 44100, n_steps = n_steps) #remix only fewer seconds
+        output = librosa.effects.pitch_shift(output, sr = 44100, n_steps = 3)
         remix_filename = files_dir+'/emotions/remixes/not relaxed/'+str(time.strftime("%Y%m%d-%H:%M:%S"))+'multitag_remix'
         write_file(remix_filename, 44100, np.float32(output))
         subprocess.call(["ffplay", "-nodisp", "-autoexit", remix_filename+'.ogg'])
-    def acoustic_music_remix(self, files, labels, filesb, labelsb, decisions, files_dir):
-        search_files = filesb[np.where(labelsb == 0)]
-        for i in range(len(search_files)):
-             search_files[i] = search_files[i].split('.')[0]
-        i = 0
-        lab_files = []
-        for tag in tags_dirs:
-             for f in (list(os.walk(tag, topdown = False)))[-1][-1]:
-                 if f.split('.')[0] in search_files:   
-                     lab_files.append(os.path.join(tag, f))  
-                     break        
-        fx = random.choice(lab_files[::-1])
-        music_emotion = labels[np.where(fx.split('/')[2].split('.')[0]+'.json' == files)][0]
-        music_emotion_matching = [i.split('.')[0] for i in files[np.where(labels == music_emotion)]]
-        emotion_matching = []
-        for i in search_files:
-            if i in music_emotion_matching: #we're filtering the search based on similar emotions (ie. if the file is sad and electronic then we remix it with another sad electronic file)
-                emotion_matching.append(i)
-        lab_files = []
-        for tag in tags_dirs:
-             for f in (list(os.walk(tag, topdown = False)))[-1][-1]:
-                 if f.split('.')[0] in search_files:   
-                     lab_files.append(os.path.join(tag, f))  
-                     break 
-        fy = random.choice(lab_files) 
-        x = read(fx)[0]  
-        y = read(fy)[0] 
-        try:                                          
-            x = (mono_stereo(x) if x[0].size == 2 else x) 
-            y = (mono_stereo(y) if y[0].size == 2 else y) 
-        except Exception as e:
-            print("Remixing only a few seconds due to MemoryError")
-            x = (mono_stereo(x[:192000 * 60]) if x[0].size == 2 else x) 
-            y = (mono_stereo(y[:192000 * 60]) if y[0].size == 2 else y)                            
-        fx = fx.split('/')[2].split('.')[0]+'.json'                                 
-        fy = fy.split('/')[2].split('.')[0]+'.json'
-        fx = np.where(files == fx)[0]                      
-        fy = np.where(files == fy)[0]      
-        dec_x = get_coordinate(fx, music_emotion, decisions)
-        dec_y = get_coordinate(fy, music_emotion, decisions)
-        x = source_separation(x[:192000*10], 4)[0]  
-        x = scratch_music(x, dec_x)                            
-        y = scratch_music(y, dec_y)                           
-        x, y = same_time(x,y)                                                                       
-        negative_arousal_samples = [i/i.max() for i in (x,y)]                                                                       
-        negative_arousal_x = np.array(negative_arousal_samples).sum(axis=0)                                                           
-        negative_arousal_x = 0.5*negative_arousal_x/negative_arousal_x.max()
-        interv = hfc_onsets(np.float32(negative_arousal_x))
-        steps = overlapped_intervals(interv)
-        output = librosa.effects.remix(negative_arousal_x, steps[::-1], align_zeros = False)
-        song = sonify(output, 44100)
-        n_steps = extract_tonal_shift(song, 12) #based on maximum value of Harmonic Pitch Class Profile mean values of 12 bins we know where to shift
-        try:
-            output = librosa.effects.pitch_shift(output, sr = 44100, n_steps = n_steps)           
-        except Exception as e:
-            print("Remixing only a few seconds due to MemoryError")
-            output = librosa.effects.pitch_shift(output[:1920000], sr = 44100, n_steps = n_steps) #remix only fewer seconds
-        remix_filename = files_dir+'/emotions/remixes/sad/'+str(time.strftime("%Y%m%d-%H:%M:%S"))+'multitag_remix' 
-        write_file(remix_filename, 44100, output)
-        subprocess.call(["ffplay", "-nodisp", "-autoexit", remix_filename+'.ogg']) 
-    def electronic_music_remix(self, files, labels, filesb, labelsb, decisions, files_dir):
-        search_files = filesb[np.where(labelsb == 1)]
-        for i in range(len(search_files)):
-             search_files[i] = search_files[i].split('.')[0]
-        i = 0
-        lab_files = []
-        for tag in tags_dirs:
-             for f in (list(os.walk(tag, topdown = False)))[-1][-1]:
-                 if f.split('.')[0] in search_files:   
-                     lab_files.append(os.path.join(tag, f))  
-                     break        
-        fx = random.choice(lab_files[::-1])
-        music_emotion = labels[np.where(fx.split('/')[2].split('.')[0]+'.json' == files)][0]
-        music_emotion_matching = [i.split('.')[0] for i in files[np.where(labels == music_emotion)]]
-        emotion_matching = []
-        for i in search_files:
-            if i in music_emotion_matching: #we're filtering the search based on similar emotions (ie. if the file is sad and electronic then we remix it with another sad electronic file)
-                emotion_matching.append(i)
-        lab_files = []
-        for tag in tags_dirs:
-             for f in (list(os.walk(tag, topdown = False)))[-1][-1]:
-                 if f.split('.')[0] in search_files:   
-                     lab_files.append(os.path.join(tag, f))  
-                     break 
-        fy = random.choice(lab_files) 
-        x = read(fx)[0]  
-        y = read(fy)[0] 
-        try:                                          
-            x = (mono_stereo(x) if x[0].size == 2 else x) 
-            y = (mono_stereo(y) if y[0].size == 2 else y) 
-        except Exception as e:
-            print("Remixing only a few seconds due to MemoryError")
-            x = (mono_stereo(x[:192000 * 60]) if x[0].size == 2 else x) 
-            y = (mono_stereo(y[:192000 * 60]) if y[0].size == 2 else y) 
-        fx = fx.split('/')[2].split('.')[0]+'.json'                                 
-        fy = fy.split('/')[2].split('.')[0]+'.json'                                  
-        fx = np.where(files == fx)[0]                      
-        fy = np.where(files == fy)[0]                
-        dec_x = get_coordinate(fx, music_emotion, decisions)
-        dec_y = get_coordinate(fy, music_emotion, decisions)
-        x = source_separation(x[:192000*10], 4)[0]  
-        try:
-            x = scratch_music(x, dec_x)
-        except Exception as e:
-            print("A sound with too much 0s has been found and you wouldn't scratch it")                           
-        try:
-            y = scratch_music(y, dec_y)
-            x, y = same_time(x,y)
-        except Exception as e:
-            print('A memory error has ocurred during scratching, more snippets to be optimized')
-        if x.size < y.size:
-            y = y[:x.size]
-        else:
-            x = x[:y.size]
-        positive_arousal_samples = [i/i.max() for i in (x,y)]  
-        positive_arousal_x = np.sum(np.vstack(positive_arousal_samples), axis=0) 
-        positive_arousal_x = 0.5*positive_arousal_x/positive_arousal_x.max()
-        song = sonify(positive_arousal_x, 44100)
-        song.mel_bands_global()
-        interv = song.bpm()[1]
-        steps = overlapped_intervals(np.int32(interv * 44100))
-        output = librosa.effects.remix(positive_arousal_x, steps, align_zeros = False)
-        if output.size < 512:                                                                                                 
-            raise IndexError("Resulting signal is too short")
-        n_steps = extract_tonal_shift(song, 12) #based on maximum value of Harmonic Pitch Class Profile mean values of 12 bins we know where to shift
-        try:
-            output = librosa.effects.pitch_shift(output, sr = 44100, n_steps = n_steps)           
-        except Exception as e:
-            print("Remixing only a few seconds due to MemoryError")
-            output = librosa.effects.pitch_shift(output[:1920000], sr = 44100, n_steps = n_steps) #remix only fewer seconds
-        remix_filename = files_dir+'/emotions/remixes/happy/'+str(time.strftime("%Y%m%d-%H:%M:%S"))+'multitag_remix'
-        write_file(remix_filename, 44100, np.float32(output))
-        subprocess.call(["ffplay", "-nodisp", "-autoexit", remix_filename+'.ogg'])
-    def party_music_remix(self, files, labels, filesb, labelsb, decisions, files_dir):
-        search_files = filesb[np.where(labelsb == 2)]
-        for i in range(len(search_files)):
-             search_files[i] = search_files[i].split('.')[0]
-        i = 0
-        lab_files = []
-        for tag in tags_dirs:
-             for f in (list(os.walk(tag, topdown = False)))[-1][-1]:
-                 if f.split('.')[0] in search_files:   
-                     lab_files.append(os.path.join(tag, f))  
-                     break        
-        fx = random.choice(lab_files[::-1])
-        music_emotion = labels[np.where(fx.split('/')[2].split('.')[0]+'.json' == files)][0]
-        music_emotion_matching = [i.split('.')[0] for i in files[np.where(labels == music_emotion)]]
-        emotion_matching = []
-        for i in search_files:
-            if i in music_emotion_matching: #we're filtering the search based on similar emotions (ie. if the file is sad and electronic then we remix it with another sad electronic file)
-                emotion_matching.append(i)
-        lab_files = []
-        for tag in tags_dirs:
-             for f in (list(os.walk(tag, topdown = False)))[-1][-1]:
-                 if f.split('.')[0] in search_files:   
-                     lab_files.append(os.path.join(tag, f))  
-                     break 
-        fy = random.choice(lab_files) 
-        x = read(fx)[0]  
-        y = read(fy)[0] 
-        try:                                          
-            x = (mono_stereo(x) if x[0].size == 2 else x) 
-            y = (mono_stereo(y) if y[0].size == 2 else y) 
-        except Exception as e:
-            print("Remixing only a few seconds due to MemoryError")
-            x = (mono_stereo(x[:192000 * 60]) if x[0].size == 2 else x) 
-            y = (mono_stereo(y[:192000 * 60]) if y[0].size == 2 else y) 
-        fx = fx.split('/')[2].split('.')[0]+'.json'                                 
-        fy = fy.split('/')[2].split('.')[0]+'.json'                                  
-        fx = np.where(files == fx)[0]                      
-        fy = np.where(files == fy)[0]                
-        dec_x = get_coordinate(fx, music_emotion, decisions)
-        dec_y = get_coordinate(fy, music_emotion, decisions)
-        x = source_separation(x[:192000*10], 4)[0] 
-        x = scratch_music(x, dec_x)                            
-        try:
-            y = scratch_music(y, dec_y)
-            x, y = same_time(x,y)
-        except Exception as e:
-            print('A memory error has ocurred during scratching, more snippets to be optimized')
-        if x.size < y.size:
-            y = y[:x.size]
-        else:
-            x = x[:y.size]
-        positive_arousal_samples = [i/i.max() for i in (x,y)]  
-        positive_arousal_x = np.sum(np.vstack(positive_arousal_samples), axis=0) 
-        positive_arousal_x = 0.5*positive_arousal_x/positive_arousal_x.max()
-        song = sonify(positive_arousal_x, 44100)
-        song.mel_bands_global()
-        interv = song.bpm()[1]
-        steps = overlapped_intervals(np.int32(interv * 44100))
-        output = librosa.effects.remix(positive_arousal_x, steps, align_zeros = False)
-        if output.size < 512:
-            raise IndexError("Resulting signal is too short")
-        n_steps = extract_tonal_shift(song, 12) #based on maximum value of Harmonic Pitch Class Profile mean values of 12 bins we know where to shift
-        try:
-            output = librosa.effects.pitch_shift(output, sr = 44100, n_steps = n_steps)           
-        except Exception as e:
-            print("Remixing only a few seconds due to MemoryError")
-            output = librosa.effects.pitch_shift(output[:1920000], sr = 44100, n_steps = n_steps) #remix only fewer seconds
-        remix_filename = files_dir+'/emotions/remixes/happy/'+str(time.strftime("%Y%m%d-%H:%M:%S"))+'multitag_remix'
-        write_file(remix_filename, 44100, np.float32(output))
-        subprocess.call(["ffplay", "-nodisp", "-autoexit", remix_filename+'.ogg'])
-    def not_acoustic_music_remix(self, files, labels, filesb, labelsb, decisions, files_dir):
-        search_files = filesb[np.where(labelsb != 0)]
-        for i in range(len(search_files)):
-             search_files[i] = search_files[i].split('.')[0]
-        i = 0
-        lab_files = []
-        for tag in tags_dirs:
-             for f in (list(os.walk(tag, topdown = False)))[-1][-1]:
-                 if f.split('.')[0] in search_files:   
-                     lab_files.append(os.path.join(tag, f))  
-                     break        
-        fx = random.choice(lab_files[::-1])
-        music_emotion = labels[np.where(fx.split('/')[2].split('.')[0]+'.json' == files)][0]
-        music_emotion_matching = [i.split('.')[0] for i in files[np.where(labels == music_emotion)]]
-        emotion_matching = []
-        for i in search_files:
-            if i in music_emotion_matching: #we're filtering the search based on similar emotions (ie. if the file is sad and electronic then we remix it with another sad electronic file)
-                emotion_matching.append(i)
-        lab_files = []
-        for tag in tags_dirs:
-             for f in (list(os.walk(tag, topdown = False)))[-1][-1]:
-                 if f.split('.')[0] in search_files:   
-                     lab_files.append(os.path.join(tag, f))  
-                     break 
-        fy = random.choice(lab_files) 
-        x = read(fx)[0]  
-        y = read(fy)[0] 
-        try:                                          
-            x = (mono_stereo(x) if x[0].size == 2 else x) 
-            y = (mono_stereo(y) if y[0].size == 2 else y) 
-        except Exception as e:
-            print("Remixing only a few seconds due to MemoryError")
-            x = (mono_stereo(x[:192000 * 60]) if x[0].size == 2 else x) 
-            y = (mono_stereo(y[:192000 * 60]) if y[0].size == 2 else y)                            
-        fx = fx.split('/')[2].split('.')[0]+'.json'                                 
-        fy = fy.split('/')[2].split('.')[0]+'.json'
-        fx = np.where(files == fx)[0]                      
-        fy = np.where(files == fy)[0]      
-        dec_x = get_coordinate(fx, music_emotion, decisions)
-        dec_y = get_coordinate(fy, music_emotion, decisions)
-        x = source_separation(x[:192000*10], 4)[0]  
-        x = scratch_music(x, dec_x)                            
-        y = scratch_music(y, dec_y)                           
-        x, y = same_time(x,y)                                                                       
-        negative_arousal_samples = [i/i.max() for i in (x,y)]                                                                       
-        negative_arousal_x = np.array(negative_arousal_samples).sum(axis=0)                                                           
-        negative_arousal_x = 0.5*negative_arousal_x/negative_arousal_x.max()
-        interv = hfc_onsets(np.float32(negative_arousal_x))
-        steps = overlapped_intervals(interv)
-        output = librosa.effects.remix(negative_arousal_x, steps[::-1], align_zeros = False)
-        if output.size < 512:
-            raise IndexError("Resulting signal is too short")
-        song = sonify(output, 44100)
-        n_steps = extract_tonal_shift(song, 12) #based on maximum value of Harmonic Pitch Class Profile mean values of 12 bins we know where to shift
-        try:
-            output = librosa.effects.pitch_shift(output, sr = 44100, n_steps = n_steps)           
-        except Exception as e:
-            print("Remixing only a few seconds due to MemoryError")
-            output = librosa.effects.pitch_shift(output[:1920000], sr = 44100, n_steps = n_steps) #remix only fewer seconds
-        remix_filename = files_dir+'/emotions/remixes/sad/'+str(time.strftime("%Y%m%d-%H:%M:%S"))+'multitag_remix' 
-        write_file(remix_filename, 44100, output)
-        subprocess.call(["ffplay", "-nodisp", "-autoexit", remix_filename+'.ogg']) 
-    def not_electronic_music_remix(self, files, labels, filesb, labelsb, decisions, files_dir):
-        search_files = filesb[np.where(labelsb != 1)]
-        for i in range(len(search_files)):
-             search_files[i] = search_files[i].split('.')[0]
-        i = 0
-        lab_files = []
-        for tag in tags_dirs:
-             for f in (list(os.walk(tag, topdown = False)))[-1][-1]:
-                 if f.split('.')[0] in search_files:   
-                     lab_files.append(os.path.join(tag, f))  
-                     break        
-        fx = random.choice(lab_files[::-1])
-        music_emotion = labels[np.where(fx.split('/')[2].split('.')[0]+'.json' == files)][0]
-        music_emotion_matching = [i.split('.')[0] for i in files[np.where(labels == music_emotion)]]
-        emotion_matching = []
-        for i in search_files:
-            if i in music_emotion_matching: #we're filtering the search based on similar emotions (ie. if the file is sad and electronic then we remix it with another sad electronic file)
-                emotion_matching.append(i)
-        lab_files = []
-        for tag in tags_dirs:
-             for f in (list(os.walk(tag, topdown = False)))[-1][-1]:
-                 if f.split('.')[0] in search_files:   
-                     lab_files.append(os.path.join(tag, f))  
-                     break 
-        fy = random.choice(lab_files) 
-        x = read(fx)[0]  
-        y = read(fy)[0] 
-        try:                                          
-            x = (mono_stereo(x) if x[0].size == 2 else x) 
-            y = (mono_stereo(y) if y[0].size == 2 else y) 
-        except Exception as e:
-            print("Remixing only a few seconds due to MemoryError")
-            x = (mono_stereo(x[:192000 * 60]) if x[0].size == 2 else x) 
-            y = (mono_stereo(y[:192000 * 60]) if y[0].size == 2 else y) 
-        fx = fx.split('/')[2].split('.')[0]+'.json'                                 
-        fy = fy.split('/')[2].split('.')[0]+'.json'                                  
-        fx = np.where(files == fx)[0]                      
-        fy = np.where(files == fy)[0]                
-        dec_x = get_coordinate(fx, music_emotion, decisions)
-        dec_y = get_coordinate(fy, music_emotion, decisions)
-        x = source_separation(x[:192000*10], 4)[0] 
-        x = scratch_music(x, dec_x)                            
-        try:
-            y = scratch_music(y, dec_y)
-            x, y = same_time(x,y)
-        except Exception as e:
-            print('A memory error has ocurred during scratching, more snippets to be optimized')
-        if x.size < y.size:
-            y = y[:x.size]
-        else:
-            x = x[:y.size]
-        positive_arousal_samples = [i/i.max() for i in (x,y)]  
-        positive_arousal_x = np.sum(np.vstack(positive_arousal_samples), axis=0) 
-        positive_arousal_x = 0.5*positive_arousal_x/positive_arousal_x.max()
-        song = sonify(positive_arousal_x, 44100)
-        song.mel_bands_global()
-        interv = song.bpm()[1]
-        steps = overlapped_intervals(np.int32(interv * 44100))
-        output = librosa.effects.remix(positive_arousal_x, steps, align_zeros = False)
-        if output.size < 512:
-            raise IndexError("Resulting signal is too short")
-        n_steps = extract_tonal_shift(song, 12) #based on maximum value of Harmonic Pitch Class Profile mean values of 12 bins we know where to shift
-        try:
-            output = librosa.effects.pitch_shift(output, sr = 44100, n_steps = n_steps)           
-        except Exception as e:
-            print("Remixing only a few seconds due to MemoryError")
-            output = librosa.effects.pitch_shift(output[:1920000], sr = 44100, n_steps = n_steps) #remix only fewer seconds
-        remix_filename = files_dir+'/emotions/remixes/happy/'+str(time.strftime("%Y%m%d-%H:%M:%S"))+'multitag_remix'
-        write_file(remix_filename, 44100, np.float32(output))
-        subprocess.call(["ffplay", "-nodisp", "-autoexit", remix_filename+'.ogg'])
-    def not_party_music_remix(self, files, labels, filesb, labelsb, decisions, files_dir):
-        search_files = filesb[np.where(labelsb != 2)]
-        for i in range(len(search_files)):
-             search_files[i] = search_files[i].split('.')[0]
-        i = 0
-        lab_files = []
-        for tag in tags_dirs:
-             for f in (list(os.walk(tag, topdown = False)))[-1][-1]:
-                 if f.split('.')[0] in search_files:   
-                     lab_files.append(os.path.join(tag, f))  
-                     break        
-        fx = random.choice(lab_files[::-1])
-        music_emotion = labels[np.where(fx.split('/')[2].split('.')[0]+'.json' == files)][0]
-        music_emotion_matching = [i.split('.')[0] for i in files[np.where(labels == music_emotion)]]
-        emotion_matching = []
-        for i in search_files:
-            if i in music_emotion_matching: #we're filtering the search based on similar emotions (ie. if the file is sad and electronic then we remix it with another sad electronic file)
-                emotion_matching.append(i)
-        lab_files = []
-        for tag in tags_dirs:
-             for f in (list(os.walk(tag, topdown = False)))[-1][-1]:
-                 if f.split('.')[0] in search_files:   
-                     lab_files.append(os.path.join(tag, f))  
-                     break 
-        fy = random.choice(lab_files) 
-        x = read(fx)[0]  
-        y = read(fy)[0] 
-        try:                                          
-            x = (mono_stereo(x) if x[0].size == 2 else x) 
-            y = (mono_stereo(y) if y[0].size == 2 else y) 
-        except Exception as e:
-            print("Remixing only a few seconds due to MemoryError")
-            x = (mono_stereo(x[:192000 * 60]) if x[0].size == 2 else x) 
-            y = (mono_stereo(y[:192000 * 60]) if y[0].size == 2 else y) 
-        fx = fx.split('/')[2].split('.')[0]+'.json'                                 
-        fy = fy.split('/')[2].split('.')[0]+'.json'                                  
-        fx = np.where(files == fx)[0]                      
-        fy = np.where(files == fy)[0]                
-        dec_x = get_coordinate(fx, music_emotion, decisions)
-        dec_y = get_coordinate(fy, music_emotion, decisions)
-        x = source_separation(x[:192000*10], 4)[0] 
-        x = scratch_music(x, dec_x)                            
-        try:
-            y = scratch_music(y, dec_y)
-            x, y = same_time(x,y)
-        except Exception as e:
-            print('A memory error has ocurred during scratching, more snippets to be optimized')
-        if x.size < y.size:
-            y = y[:x.size]
-        else:
-            x = x[:y.size]
-        positive_arousal_samples = [i/i.max() for i in (x,y)]  
-        positive_arousal_x = np.sum(np.vstack(positive_arousal_samples), axis=0) 
-        positive_arousal_x = 0.5*positive_arousal_x/positive_arousal_x.max()
-        song = sonify(positive_arousal_x, 44100)
-        song.mel_bands_global()
-        interv = song.bpm()[1]
-        steps = overlapped_intervals(np.int32(interv * 44100))
-        output = librosa.effects.remix(positive_arousal_x, steps, align_zeros = False)
-        if output.size < 512:
-            raise IndexError("Resulting signal is too short")
-        n_steps = extract_tonal_shift(song, 12) #based on maximum value of Harmonic Pitch Class Profile mean values of 12 bins we know where to shift
-        try:
-            output = librosa.effects.pitch_shift(output, sr = 44100, n_steps = n_steps)           
-        except Exception as e:
-            print("Remixing only a few seconds due to MemoryError")
-            output = librosa.effects.pitch_shift(output[:1920000], sr = 44100, n_steps = n_steps) #remix only fewer seconds
-        remix_filename = files_dir+'/emotions/remixes/happy/'+str(time.strftime("%Y%m%d-%H:%M:%S"))+'multitag_remix'
-        write_file(remix_filename, 44100, np.float32(output))
-        subprocess.call(["ffplay", "-nodisp", "-autoexit", remix_filename+'.ogg'])
-    def remix(self, files, labels, filesb, labelsb, decisions, files_dir):
+    def remix(self, files, decisions, files_dir):
         while True:
             state = self.state()            
             if state == 'happy':                             
-<<<<<<< HEAD
                 print(("ENTERING STATE " + state.upper()))                                  
                 self.happy_music_remix(files_dir+'/emotions/happy', files, decisions, files_dir, harmonic = None)
                 print(("ENTERED STATE " + state.upper())) 
@@ -2081,77 +1385,6 @@
                 print(("ENTERED STATE " + state.upper())) 
                 print(("EXITING STATE " + state.upper())) 
                             
-=======
-                print("ENTERING STATE " + state.upper())                                  
-                self.happy_music_remix(files, labels, filesb, labelsb, decisions, files_dir, harmonic = None)
-                print("ENTERED STATE " + state.upper()) 
-                print("EXITING STATE " + state.upper())                        
-            if state == 'sad':                       
-                print("ENTERING STATE " + state.upper())                                   
-                self.sad_music_remix(files, labels, filesb, labelsb, decisions, files_dir, harmonic = None)
-                print("ENTERED STATE " + state.upper()) 
-                print("EXITING STATE " + state.upper()) 
-            if state == 'angry':                             
-                print("ENTERING STATE " + state.upper())                                  
-                self.angry_music_remix(files, labels, filesb, labelsb, decisions, files_dir)
-                print("ENTERED STATE " + state.upper()) 
-                print("EXITING STATE " + state.upper()) 
-            if state == 'relaxed':                           
-                print("ENTERING STATE " + state.upper())                                  
-                self.relaxed_music_remix(files, labels, filesb, labelsb, decisions, files_dir)
-                print("ENTERED STATE " + state.upper()) 
-                print("EXITING STATE " + state.upper()) 
-            if state == 'not happy':                         
-                print("ENTERING STATE " + state.upper())                                  
-                self.not_happy_music_remix(files, labels, filesb, labelsb, decisions, files_dir)
-                print("ENTERED STATE " + state.upper()) 
-                print("EXITING STATE " + state.upper()) 
-            if state == 'not sad':                           
-                print("ENTERING STATE " + state.upper())                                  
-                self.not_sad_music_remix(files, labels, filesb, labelsb, decisions, files_dir)
-                print("ENTERED STATE " + state.upper()) 
-                print("EXITING STATE " + state.upper()) 
-            if state == 'not angry':                         
-                print("ENTERING STATE " + state.upper())                                  
-                self.not_angry_music_remix(files, labels, filesb, labelsb, decisions, files_dir)
-                print("ENTERED STATE " + state.upper()) 
-                print("EXITING STATE " + state.upper()) 
-            if state == 'not relaxed':                       
-                print("ENTERING STATE " + state.upper())                                 
-                self.not_relaxed_music_remix(files, labels, filesb, labelsb, decisions, files_dir)
-                print("ENTERED STATE " + state.upper()) 
-                print("EXITING STATE " + state.upper()) 
-            if state == 'party':                             
-                print("ENTERING STATE " + state.upper())                                  
-                self.party_music_remix(files, labels, filesb, labelsb, decisions, files_dir)
-                print("ENTERED STATE " + state.upper()) 
-                print("EXITING STATE " + state.upper())                        
-            if state == 'electronic':                       
-                print("ENTERING STATE " + state.upper())                                   
-                self.electronic_music_remix(files, labels, filesb, labelsb, decisions, files_dir)
-                print("ENTERED STATE " + state.upper()) 
-                print("EXITING STATE " + state.upper()) 
-            if state == 'acoustic':                             
-                print("ENTERING STATE " + state.upper())                                  
-                self.acoustic_music_remix(files, labels, filesb, labelsb, decisions, files_dir)
-                print("ENTERED STATE " + state.upper()) 
-                print("EXITING STATE " + state.upper()) 
-            if state == 'not party':                           
-                print("ENTERING STATE " + state.upper())                                  
-                self.not_party_music_remix(files, labels, filesb, labelsb, decisions, files_dir)
-                print("ENTERED STATE " + state.upper()) 
-                print("EXITING STATE " + state.upper()) 
-            if state == 'not electronic':                         
-                print("ENTERING STATE " + state.upper())                                  
-                self.not_electronic_music_remix(files, labels, filesb, labelsb, decisions, files_dir)
-                print("ENTERED STATE " + state.upper()) 
-                print("EXITING STATE " + state.upper()) 
-            if state == 'not acoustic':                           
-                print("ENTERING STATE " + state.upper())                                  
-                self.not_acoustic_music_remix(files, labels, filesb, labelsb, decisions, files_dir)
-                print("ENTERED STATE " + state.upper()) 
-                print("EXITING STATE " + state.upper())                            
->>>>>>> 0f8b0926
 
 Usage = "./MusicEmotionMachine.py [FILES_DIR] [OUTPUT_DIR] [MULTITAG PROBLEM FalseNone/True] [TRANSITION a/r/s]"
 
@@ -2173,29 +1406,30 @@
                 files = descriptors_and_keys(tags_dir, True)._files  
                 features = descriptors_and_keys(tags_dir, True)._features
                 fscaled = feature_scaling(features)
-<<<<<<< HEAD
                 print((len(fscaled)))
-=======
-                fscaled = np.delete(fscaled, -4, 1) #don't use duration for emotion classification, keep it for genre classification
-                print (len(fscaled))
->>>>>>> 0f8b0926
                 del features                 
-                labels = KMeans_clusters(fscaled, 4)
-                #human emotion
+                labels = KMeans_clusters(fscaled)
                 layers = svm_layers()
-                permute = list(permutations(['linear', 'poly', 'rbf', 'sigmoid'], 2))
+                permute = [('linear', 'poly'),                      
+                            ('linear', 'sigmoid'),                       
+                            ('poly', 'sigmoid')]   
                 layers.layer_computation(fscaled, labels, permute)
                                        
                 labl = layers.best_labels()
                 layers.attention() 
-
-                try:
-                    layers.layer_computation(layers.attention_dataset, labl, permute)
-                except Exception as e:
-                    layers.layer_computation(MinMaxScaler().fit_transform(layers.attention_dataset), labl, permute)
-                    
+                
+                permute = [('linear', 'poly'),
+                            ('linear', 'rbf'),                      
+                            ('linear', 'sigmoid'),                       
+                            ('rbf', 'linear'),
+                            ('sigmoid', 'linear'),
+                            ('sigmoid', 'poly'),
+                            ('sigmoid', 'rbf')] 
+
+                layers.layer_computation(layers.attention_dataset, labl, permute)
                 labl = layers.best_labels()
                 layers.attention() 
+
                 layers.store_attention(files, sys.argv[2])
 
                 fx = layers.attention_dataset  
@@ -2209,32 +1443,23 @@
                 labl = read_good_labels(sys.argv[2])
                 labl = labl[0][1:]
 
-            if 's' in sys.argv[4] or 'r' in sys.argv[4]: 
-                try:                          
-                    msvm = main_svm(fx, labl, 1./0.33, 0.33, 1./fx.shape[1], ['linear', 'rbf'], output_dir) #linear-poly linear-rbf 0.001 or 0.33 can be good parameters too               
-                except Exception as e:        
-                    msvm = main_svm(fx, labl, 1./0.33, 0.33, 1./fx.shape[1], ['linear', 'poly'], output_dir) #linear-poly linear-rbf 0.001 or 0.33 can be good parameters too                                       
+            if 's' in sys.argv[4] or 'r' in sys.argv[4]:                                        
+                msvm = main_svm(fx, labl, 1./0.001, 0.001, 1./fx.shape[1], ['linear', 'poly'], output_dir) 
                 try:                          
                     tags_dir                  
                 except Exception as e:        
                     tags_dir = tags_dirs(files_dir)
-                music_emotion = KNeighborsClassifier().fit(fx,KMeans_clusters(fx, 3)).predict(fx) #using the attention from psychological emotion we can know music emotion 
-                music_emotion = msvm.predictions(fx, music_emotion) #we can use human emotion to recognize emotion (happy music with party mood, and any other combination)
-                msvm.save_decisions()        
-                msvm.save_classes(files, 'psychological_emotion')  
-                msvm.n_class = 3
-                msvm._labels = music_emotion
-                msvm.save_classes(files, 'music_emotion')        
-                emotions_data_dir(files_dir)
+                msvm.save_decisions()         
+                msvm.save_classes(files)          
+                emotions_data_dir(files_dir)                                   
+                multitag_emotions_dir(tags_dir, files_dir, msvm.neg_and_pos(files))
 
         if (sys.argv[3] in ('None')) or (sys.argv[3] in ('False')): 
             files_dir = sys.argv[1]
-            data_dir = sys.argv[2]
-            tags_dirs = tags_dirs(files_dir)    
-            files, labels, decisions = read_file(data_dir+'/psychological_emotionfiles_classes.csv', data_dir)
-            filesb, labelsb, decisionsb = read_file(data_dir+'/music_emotionfiles_classes.csv', data_dir)  
+            data_dir = sys.argv[2]    
+            files, labels, decisions = read_file(data_dir+'/files_classes.csv', data_dir)  
             me = MusicEmotionStateMachine("Johnny", files_dir) #calling Johnny        
-            me.remix(files, labels, filesb, labelsb, decisions, files_dir)
+            me.remix(files, decisions, files_dir)
     except Exception as e:                     
         logger.exception(e)
 
