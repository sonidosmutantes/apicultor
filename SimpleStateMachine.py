#! /usr/bin/env python
# -*- coding: utf-8 -*-

import pykov # Markov chains helpers
import time
import random
import urllib2
import OSC

# RedPanal API
URL_BASE = "http://127.0.0.1:5000" #TODO: get from a config file

# OSC Server
osc_client = OSC.OSCClient()
<<<<<<< HEAD
#Local SC server
osc_client.connect( ( '127.0.0.1', 57121 ) )
#Remote server
#osc_client.connect( ( '5.0.22.38', 57120 ) )
=======
#osc_client.connect( ( '127.0.0.1', 57120 ) )
#osc_client.connect( ( '5.0.23.27', 57120 ) )
#osc_client.connect( ( '10.142.39.109', 57120 ) )
#Virtual Box: Network Adapter in NAT mode (not bridge)
osc_client.connect( ( '10.0.2.3', 57120 ) ) #internal network with host OS
>>>>>>> 1b9fd043

# 3 states  (each row must sum 1)
# idle -> no sound
# harmonic -> choose one harmonic sound (or note) from database with a given frec and time?
# inharmonic

T = pykov.Matrix()

T['idle','harmonic'] = .2
T['idle','inharmonic'] = .1
T['idle','idle'] = .7

T['harmonic','idle'] = .2
T['harmonic','inharmonic'] = .1
T['harmonic','harmonic'] = .7

T['inharmonic','idle'] = .9
T['inharmonic','inharmonic'] = .1
#T['inharmonic','inharmonic'] = 0


try:
    T.stochastic() #check
except Exception,e:
    print(e)
    exit(1)


duration = 1 #FIXME: hardcoded
time_bt_states = 1 # (delay within states...)
state = 'idle' #start state

events = 10 # or loop with while(1)
# for i in range(events):
while(1):
      print( state ) # TODO: call the right method for the state here
      if state=='harmonic':
        call = '/list/samples' #gets only wav files because SuperCollider
        response = urllib2.urlopen(URL_BASE + call).read()
        audioFiles = list()
        for file in response.split('\n'):
            if len(file)>0: #avoid null paths
                audioFiles.append(file)
                # print file
        file_chosen = audioFiles[ random.randint(0,len(audioFiles)-1) ]
        print("\tPlaying %s"%file_chosen)
        msg = OSC.OSCMessage()
        msg.setAddress("/play")

        #mac os
        msg.append( "/Users/hordia/Documents/apicultor"+file_chosen.split('.')[1]+'.wav' )

        try:
            osc_client.send(msg)
        except Exception,e:
            print(e)
        #TODO: get duration from msg (via API)
        time.sleep(duration)


      state = T.succ(state).choose() #new state
      time_between_notes = random.uniform(0.,2.) #in seconds
      time.sleep(time_between_notes)
      #delay within states
      time.sleep(time_bt_states)<|MERGE_RESOLUTION|>--- conflicted
+++ resolved
@@ -12,18 +12,12 @@
 
 # OSC Server
 osc_client = OSC.OSCClient()
-<<<<<<< HEAD
 #Local SC server
 osc_client.connect( ( '127.0.0.1', 57121 ) )
 #Remote server
-#osc_client.connect( ( '5.0.22.38', 57120 ) )
-=======
-#osc_client.connect( ( '127.0.0.1', 57120 ) )
-#osc_client.connect( ( '5.0.23.27', 57120 ) )
 #osc_client.connect( ( '10.142.39.109', 57120 ) )
 #Virtual Box: Network Adapter in NAT mode (not bridge)
 osc_client.connect( ( '10.0.2.3', 57120 ) ) #internal network with host OS
->>>>>>> 1b9fd043
 
 # 3 states  (each row must sum 1)
 # idle -> no sound
